<<<<<<< HEAD

# Following command makes the unittest.sh fail if any of the
# commands fail.
set -e

=======
rm -f smallnetflix_mm.*
>>>>>>> 1bd24ef6
echo "TESTING BASELINE"
  ./toolkits/collaborative_filtering/baseline --training=smallnetflix_mm --validation=smallnetflix_mm --minval=1 --maxval=5 --quiet=1  --algorithm=user_mean
echo "TESTING ALS"
 ./toolkits/collaborative_filtering/als --training=smallnetflix_mm --validation=smallnetflix_mme --lambda=0.065 --minval=1 --maxval=5 --max_iter=6 --quiet=1
echo "TESTING SGD"
 ./toolkits/collaborative_filtering/sgd --training=smallnetflix_mm --validation=smallnetflix_mme --sgd_lambda=1e-4 --sgd_gamma=1e-4 --minval=1 --maxval=5 --max_iter=6 --quiet=1
echo "TESTING BIAS_SGD"
 ./toolkits/collaborative_filtering/biassgd --training=smallnetflix_mm --validation=smallnetflix_mme --biassgd_lambda=1e-4 --biassgd_gamma=1e-4 --minval=1 --maxval=5 --max_iter=6 --quiet=1
echo "TESTING SVD++"
 ./toolkits/collaborative_filtering/svdpp --training=smallnetflix_mm --validation=smallnetflix_mme --biassgd_lambda=1e-4 --biassgd_gamma=1e-4 --minval=1 --maxval=5 --max_iter=6 --quiet=1
echo "TESTING NMF"
./toolkits/collaborative_filtering/nmf --training=reverse_netflix.mm --minval=1 --maxval=5 --max_iter=6 --quiet=1
echo "TESTING SVD"
./toolkits/collaborative_filtering/svd --training=smallnetflix_mm --nsv=3 --nv=10 --max_iter=5 --quiet=1 --tol=1e-1
echo "TESTING SVD-ONESIDED"
./toolkits/collaborative_filtering/svd_onesided --training=smallnetflix_mm --nsv=3 --nv=10 --max_iter=5 --quiet=1 --tol=1e-1
echo "TESTING RBM"
./toolkits/collaborative_filtering/rbm --training=smallnetflix_mm --validation=smallnetflix_mme --minval=1 --maxval=5 --max_iter=6 --quiet=1
echo "TESTING WALS"  
rm -f time_smallnetflix.* time_smallnetflixe.*
./toolkits/collaborative_filtering/wals --training=time_smallnetflix --validation=time_smallnetflixe --lambda=0.065 --minval=1 --maxval=5 --max_iter=6 --K=27 --quiet=1
echo "TESTING ALS-TENSOR"  
./toolkits/collaborative_filtering/als_tensor --training=time_smallnetflix --validation=time_smallnetflixe --lambda=0.065 --minval=1 --maxval=5 --max_iter=6 --K=27 --quiet=1
rm -fR time_smallnetflix.*
echo "TESTING TIME-SVD++"
./toolkits/collaborative_filtering/timesvdpp --training=time_smallnetflix --validation=time_smallnetflixe --minval=1 --maxval=5 --max_iter=6 --quiet=1
echo "TESTING LIBFM"
./toolkits/collaborative_filtering/libfm --training=time_smallnetflix --validation=time_smallnetflixe --minval=1 --maxval=5 --max_iter=6 --quiet=1
echo "TESTING BIAS_SGD2"
./toolkits/collaborative_filtering/biassgd2 --training=smallnetflix_mm --minval=1 --maxval=5 --validation=smallnetflix_mme --biassgd_gamma=1e-2 --biassgd_lambda=1e-2 --max_iter=10 --quiet=1 --loss=logistic --biassgd_step_dec=0.99999
./toolkits/collaborative_filtering/biassgd2 --training=smallnetflix_mm --minval=1 --maxval=5 --validation=smallnetflix_mme --biassgd_gamma=1e-2 --biassgd_lambda=1e-2 --max_iter=10 --quiet=1 --loss=abs --biassgd_step_dec=0.99999
./toolkits/collaborative_filtering/biassgd2 --training=smallnetflix_mm --minval=1 --maxval=5 --validation=smallnetflix_mme --biassgd_gamma=1e-2 --biassgd_lambda=1e-2 --max_iter=10 --quiet=1 --loss=square --biassgd_step_dec=0.99999
echo "TESTING PMF"
 ./toolkits/collaborative_filtering/pmf --training=smallnetflix_mm --validation=smallnetflix_mme --quiet=1 --minval=1 --maxval=5 --max_iter=10 --pmf_burn_in=5
echo "TESTING ITEMCF"
./toolkits/collaborative_filtering/itemcf --training=smallnetflix_mm --nshards=2 --quiet=1<|MERGE_RESOLUTION|>--- conflicted
+++ resolved
@@ -1,12 +1,9 @@
-<<<<<<< HEAD
 
 # Following command makes the unittest.sh fail if any of the
 # commands fail.
 set -e
 
-=======
 rm -f smallnetflix_mm.*
->>>>>>> 1bd24ef6
 echo "TESTING BASELINE"
   ./toolkits/collaborative_filtering/baseline --training=smallnetflix_mm --validation=smallnetflix_mm --minval=1 --maxval=5 --quiet=1  --algorithm=user_mean
 echo "TESTING ALS"
