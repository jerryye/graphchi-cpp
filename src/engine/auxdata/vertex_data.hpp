

/**
 * @file
 * @author  Aapo Kyrola <akyrola@cs.cmu.edu>
 * @version 1.0
 *
 * @section LICENSE
 *
 * Copyright [2012] [Aapo Kyrola, Guy Blelloch, Carlos Guestrin / Carnegie Mellon University]
 * 
 * Licensed under the Apache License, Version 2.0 (the "License");
 * you may not use this file except in compliance with the License.
 * You may obtain a copy of the License at
 * 
 * http://www.apache.org/licenses/LICENSE-2.0
 * 
 * Unless required by applicable law or agreed to in writing, software
 * distributed under the License is distributed on an "AS IS" BASIS,
 * WITHOUT WARRANTIES OR CONDITIONS OF ANY KIND, either express or implied.
 * See the License for the specific language governing permissions and
 * limitations under the License.
 
 *
 * @section DESCRIPTION
 *
 * The class manages vertex values (vertex data).
 */

/* Note: This class shares a lot of code with the degree_data.hpp. It might be
   useful to have a common base class "sequential-file". */

#ifdef DYNAMICVERTEXDATA
#include "engine/auxdata/dynamicdata/vertex_data_dynamic.hpp"
#else

#ifndef DEF_GRAPHCHI_VERTEXDATA
#define DEF_GRAPHCHI_VERTEXDATA

#include <stdlib.h>
#include <string>
#include <assert.h>
#include <sys/mman.h>

#include "graphchi_types.hpp"
#include "api/chifilenames.hpp"
#include "io/stripedio.hpp"
#include "util/ioutil.hpp"

namespace graphchi {

    template <typename VertexDataType>
    class vertex_data_store {

    protected:
        
        stripedio * iomgr;
        
        /* Current range of vertices in memory */
        vid_t vertex_st;
        vid_t vertex_en;
        
        std::string filename;
        int filedesc;
        
        VertexDataType * loaded_chunk;
<<<<<<< HEAD
        bool was_cached;
=======
        bool use_mmap;
        VertexDataType * mmap_file;
        size_t mmap_length;
        
>>>>>>> c558405c

        virtual void open_file() {
            if (!use_mmap) {
                filedesc = iomgr->open_session(filename.c_str(), false);
            } else {
                mmap_length = get_filesize(filename);
                logstream(LOG_INFO) << "mmap_length=" << mmap_length << std::endl;
                filedesc = open(filename.c_str(), O_RDWR);
                mmap_file = (VertexDataType *) mmap(NULL, mmap_length, PROT_WRITE | PROT_READ, MAP_SHARED, filedesc, 0);
                assert(mmap_file);
            }
        }
        
    public:
        
        vertex_data_store(std::string base_filename, size_t nvertices, stripedio * iomgr) : iomgr(iomgr), loaded_chunk(NULL){
            vertex_st = vertex_en = 0;
            filename = filename_vertex_data<VertexDataType>(base_filename);
<<<<<<< HEAD
            was_cached = false;
            check_size(nvertices);
            open_file(filename);
        }    
        
        virtual ~vertex_data_store() {
            iomgr->close_session(filedesc);
            iomgr->wait_for_writes();
            if (loaded_chunk != NULL && !was_cached) {
                iomgr->managed_release(filedesc, &loaded_chunk);
            }    
=======
            
            mmap_file = NULL;
            use_mmap = get_option_int("mmap", 0);  // Whether to mmap the degree file to memory
            if (use_mmap) {
                logstream(LOG_INFO) << "Use memory mapping for vertex data." << std::endl;
                check_size(nvertices);
            } else {
                check_size(nvertices);
                open_file();
            }
            
        }    
        
        virtual ~vertex_data_store() {
            if (!use_mmap) {
                iomgr->close_session(filedesc);
                iomgr->wait_for_writes();
                if (loaded_chunk != NULL) {
                    iomgr->managed_release(filedesc, &loaded_chunk);
                }
            } else {
                logstream(LOG_INFO) << "Syncing vertex data..." << std::endl;
                msync(mmap_file, mmap_length, MS_SYNC);
                munmap(mmap_file, mmap_length);
                close(filedesc);
            }
>>>>>>> c558405c
        }
        void check_size(size_t nvertices) {
            if (!use_mmap) {
                checkarray_filesize<VertexDataType>(filename, nvertices);
            } else {
                if (mmap_file) {
                    msync(mmap_file, mmap_length, MS_SYNC);
                    munmap(mmap_file, mmap_length);
                    mmap_file = NULL;
                    close(filedesc);
                }
                checkarray_filesize<VertexDataType>(filename, nvertices);
                open_file();
            }
        }
        
        void clear(size_t nvertices) {
            check_size(0);
            check_size(nvertices);
        }
        
        /**
         * Loads a chunk of vertex values
         * @param vertex_st first vertex id
         * @param vertex_en last vertex id, inclusive
         */
        virtual void load(vid_t _vertex_st, vid_t _vertex_en) {
            if (!use_mmap) {
                assert(_vertex_en >= _vertex_st);
                vertex_st = _vertex_st;
                vertex_en = _vertex_en;
                
                size_t datasize = (vertex_en - vertex_st + 1)* sizeof(VertexDataType);
                size_t datastart = vertex_st * sizeof(VertexDataType);
                
                if (loaded_chunk != NULL) {
                    iomgr->managed_release(filedesc, &loaded_chunk);
                }
                
                iomgr->managed_malloc(filedesc, &loaded_chunk, datasize, datastart);
                iomgr->managed_preada_now(filedesc, &loaded_chunk, datasize, datastart);
            } else {
                // Do nothing
            }
<<<<<<< HEAD
            iomgr->managed_malloc(filedesc, &loaded_chunk, datasize, datastart);
            iomgr->managed_preada_now(filedesc, &loaded_chunk, datasize, datastart);
=======
>>>>>>> c558405c
        }
        
        /**
          * Saves the current chunk of vertex values
          */
        virtual void save(bool async=false) {
            if (!use_mmap) {
                assert(loaded_chunk != NULL); 
                size_t datasize = (vertex_en - vertex_st + 1) * sizeof(VertexDataType);
                size_t datastart = vertex_st * sizeof(VertexDataType);
                if (async) {
                    iomgr->managed_pwritea_async(filedesc, &loaded_chunk, datasize, datastart, false);
                } else {
                    iomgr->managed_pwritea_now(filedesc, &loaded_chunk, datasize, datastart);
                }
            } else {
                // do nothing
            }
        }
        
        
        /**
         * Returns id of the first vertex currently in memory. Fails if nothing loaded yet.
         */
        vid_t first_vertex_id() {
            if (!use_mmap) {
                assert(loaded_chunk != NULL);
                return vertex_st;
            } else {
                return 0;
            }
        }  
        
        
        VertexDataType * vertex_data_ptr(vid_t vertexid) {
            if (!use_mmap) {
                assert(vertexid >= vertex_st && vertexid <= vertex_en);
                return &loaded_chunk[vertexid - vertex_st];
            } else {
                return &mmap_file[vertexid];
            }
        }   
        
        
    };
}

#endif
#endif
<|MERGE_RESOLUTION|>--- conflicted
+++ resolved
@@ -64,14 +64,11 @@
         int filedesc;
         
         VertexDataType * loaded_chunk;
-<<<<<<< HEAD
-        bool was_cached;
-=======
+
         bool use_mmap;
         VertexDataType * mmap_file;
         size_t mmap_length;
         
->>>>>>> c558405c
 
         virtual void open_file() {
             if (!use_mmap) {
@@ -90,19 +87,6 @@
         vertex_data_store(std::string base_filename, size_t nvertices, stripedio * iomgr) : iomgr(iomgr), loaded_chunk(NULL){
             vertex_st = vertex_en = 0;
             filename = filename_vertex_data<VertexDataType>(base_filename);
-<<<<<<< HEAD
-            was_cached = false;
-            check_size(nvertices);
-            open_file(filename);
-        }    
-        
-        virtual ~vertex_data_store() {
-            iomgr->close_session(filedesc);
-            iomgr->wait_for_writes();
-            if (loaded_chunk != NULL && !was_cached) {
-                iomgr->managed_release(filedesc, &loaded_chunk);
-            }    
-=======
             
             mmap_file = NULL;
             use_mmap = get_option_int("mmap", 0);  // Whether to mmap the degree file to memory
@@ -129,8 +113,9 @@
                 munmap(mmap_file, mmap_length);
                 close(filedesc);
             }
->>>>>>> c558405c
-        }
+        }
+        
+        
         void check_size(size_t nvertices) {
             if (!use_mmap) {
                 checkarray_filesize<VertexDataType>(filename, nvertices);
@@ -174,11 +159,7 @@
             } else {
                 // Do nothing
             }
-<<<<<<< HEAD
-            iomgr->managed_malloc(filedesc, &loaded_chunk, datasize, datastart);
-            iomgr->managed_preada_now(filedesc, &loaded_chunk, datasize, datastart);
-=======
->>>>>>> c558405c
+
         }
         
         /**
