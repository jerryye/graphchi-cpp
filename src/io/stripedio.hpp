
/**
 * @file
 * @author  Aapo Kyrola <akyrola@cs.cmu.edu>
 * @version 1.0
 *
 * @section LICENSE
 *
 * Copyright [2012] [Aapo Kyrola, Guy Blelloch, Carlos Guestrin / Carnegie Mellon University]
 *
 * Licensed under the Apache License, Version 2.0 (the "License");
 * you may not use this file except in compliance with the License.
 * You may obtain a copy of the License at
 * 
 * http://www.apache.org/licenses/LICENSE-2.0
 * 
 * Unless required by applicable law or agreed to in writing, software
 * distributed under the License is distributed on an "AS IS" BASIS,
 * WITHOUT WARRANTIES OR CONDITIONS OF ANY KIND, either express or implied.
 * See the License for the specific language governing permissions and
 * limitations under the License.
 
 *
 * @section DESCRIPTION
 *
 * I/O manager.
 */



#ifndef DEF_STRIPEDIO_HPP
#define DEF_STRIPEDIO_HPP

#include <iostream> 

#include <fcntl.h>
#include <unistd.h>
#include <assert.h>
#include <stdint.h>
#include <pthread.h>
#include <errno.h>
//#include <omp.h>

#include <vector>

#include "logger/logger.hpp"
#include "metrics/metrics.hpp"
#include "util/synchronized_queue.hpp"
#include "util/ioutil.hpp"
#include "util/cmdopts.hpp"

#define CACHED_SESSION_ID (-1)


namespace graphchi {
    
    static size_t get_filesize(std::string filename);
    
    /**
     * Defines a striped file access.
     */
    struct io_descriptor {
        std::string filename;    
        std::vector<int> readdescs;
        std::vector<int> writedescs;
        
        int start_mplex;
        bool open;
        bool compressed;
    };
    
    
    enum BLOCK_ACTION { READ, WRITE };
    
    // Very simple ref count system
    struct refcountptr {
        char * ptr;
        volatile int count;
        refcountptr(char * ptr, int count) : ptr(ptr), count(count) {}
    };
    
    // Forward declaration
    class stripedio;
    
    struct iotask {
        BLOCK_ACTION action;
        int fd;
        int session;
        refcountptr * ptr;
        size_t length;
        size_t offset;
        size_t ptroffset;
        bool free_after;
        stripedio * iomgr;
        bool compressed;
        bool closefd;
        volatile int * doneptr;
        
        iotask() : action(READ), fd(0), session(0), ptr(NULL), length(0), offset(0), ptroffset(0), free_after(false), iomgr(NULL), compressed(false), closefd(false), doneptr(NULL) {}
        iotask(stripedio * iomgr, BLOCK_ACTION act, int fd, int session,  refcountptr * ptr, size_t length, size_t offset, size_t ptroffset, bool free_after, bool compressed, bool closefd=false) :
        action(act), fd(fd), session(session), ptr(ptr),length(length), offset(offset), ptroffset(ptroffset), free_after(free_after), iomgr(iomgr),compressed(compressed), closefd(closefd) {
            if (closefd) assert(free_after);
            doneptr = NULL;
        }
    };
    
    struct thrinfo {
        synchronized_queue<iotask> * readqueue;
        synchronized_queue<iotask> * commitqueue;
        synchronized_queue<iotask> * prioqueue;
        
        bool running;
        metrics * m;
        volatile int pending_writes;
        volatile int pending_reads;
        int mplex;
    };
    
    // Forward declaration
    static void * io_thread_loop(void * _info);
    
    struct stripe_chunk {
        int mplex_thread;
        size_t offset;
        size_t len;
        stripe_chunk(int mplex_thread, size_t offset, size_t len) : mplex_thread(mplex_thread), offset(offset), len(len) {}
    };
    
    struct cached_block {
        size_t len;
        void * data;
        
        cached_block(size_t len, void * data) : len(len), data(data) {}
        
        ~cached_block() {
            free(data);
            data = NULL;
        }
    };
    
    
    /**
      * Simple cache attached to the io manager. 
      */
    class block_cache {
        size_t cache_budget_bytes;
        size_t cache_size;
        mutex lock;  // TODO: read-write-lock
        bool full;
        std::map<std::string, cached_block *> cachemap;
        
        size_t hits, misses;
        
    public:
    
        block_cache(size_t cache_budget_bytes) : cache_budget_bytes(cache_budget_bytes), cache_size(0), full(false) {
            hits = misses = 0;
        }
        
        ~block_cache() {
            logstream(LOG_INFO) << "Cache stats: hits=" << hits << " misses=" << misses << std::endl;

            std::map<std::string, cached_block *>::iterator it = cachemap.begin();
            for(; it != cachemap.end(); ++it) {
                delete it->second;
            }
        }
        
        bool consider_caching(std::string filename, void * data, size_t len) {
            bool did_cache = false;
            if (!full && len + cache_size <= cache_budget_bytes) {
                lock.lock();
                if (len + cache_size <= cache_budget_bytes) {
                    cache_size += len;
                    did_cache = true;
                    std::cout << cache_size <<  ": adding to cache: " << filename << std::endl;
                    cachemap.insert(std::pair<std::string, cached_block*>(filename, new cached_block(len, data)));
                }
                if (cache_size > cache_budget_bytes) {
                    full = true; // If full, we can avoid locking
                }
                lock.unlock();
            }
            return did_cache;
        }
        
        void * get_cached(std::string filename) {
            bool acquired_mutex = false;
            if (!full) {
                acquired_mutex = true;
                lock.lock();
            }
            
            void * ret = NULL;
            std::map<std::string, cached_block *>::iterator lookup = cachemap.find(filename);
            if (lookup != cachemap.end()) {
                ret =  lookup->second->data;
                hits++;
            } else {
                misses++;
            }
            
            if (acquired_mutex) {
                lock.unlock();
            }
            return ret;
        }
        friend class stripedio;
    };
    
    
    class stripedio {
        
        std::vector<io_descriptor *> sessions;
        mutex mlock;
        int stripesize;
        int multiplex;
        std::string multiplex_root;
        
        synchronized_queue<iotask> * mplex_readtasks;
        synchronized_queue<iotask> * mplex_writetasks;
        synchronized_queue<iotask> * mplex_priotasks;

        std::vector< pthread_t > threads;
        std::vector< thrinfo * > thread_infos;
        metrics &m;        
        
        int niothreads; // threads per mplex
        
        block_cache cache;
        
    public:
        stripedio( metrics &_m) : m(_m), cache(0) {
            stripesize = get_option_int("io.stripesize", 4096 * 1024 / 2);

            multiplex = get_option_int("multiplex", 1);
            if (multiplex>1) {
                multiplex_root = get_option_string("multiplex_root", "<not-set>");
            } else {
                multiplex_root = "";
                stripesize = 1024*1024*1024;
            }
            m.set("stripesize", (size_t)stripesize);
            
            // Start threads (niothreads is now threads per multiplex)
            niothreads = get_option_int("niothreads", 1);
            m.set("niothreads", (size_t)niothreads);
       
            logstream(LOG_DEBUG) << "Start io-manager with " << niothreads << " threads." << std::endl;

            // Each multiplex partition has its own queues
            mplex_readtasks = new synchronized_queue<iotask>[multiplex * niothreads];
            mplex_writetasks = new synchronized_queue<iotask>[multiplex * niothreads];
            mplex_priotasks = new synchronized_queue<iotask>[multiplex * niothreads];
            
            int k = 0;
            for(int i=0; i < multiplex; i++) {
                for(int j=0; j < niothreads; j++) {
                    thrinfo * cthreadinfo = new thrinfo();
                    cthreadinfo->commitqueue = &mplex_writetasks[k];
                    cthreadinfo->readqueue = &mplex_readtasks[k];
                    cthreadinfo->prioqueue = &mplex_priotasks[k];
                    cthreadinfo->running = true;
                    cthreadinfo->pending_writes = 0;
                    cthreadinfo->pending_reads = 0;
                    cthreadinfo->mplex = i;
                    cthreadinfo->m = &m;
                    thread_infos.push_back(cthreadinfo);
                    
                    pthread_t iothread;
                    int ret = pthread_create(&iothread, NULL, io_thread_loop, cthreadinfo);
                    threads.push_back(iothread);
                    assert(ret>=0);
                    k++;
                }
            }
        }
        
        ~stripedio() {
            int mplex = (int) thread_infos.size();
            // Quit all threads
            for(int i=0; i<mplex; i++) {
                thread_infos[i]->running=false;
            }
            size_t nthreads = threads.size();
            for(unsigned int i=0; i<nthreads; i++) {
                pthread_join(threads[i], NULL);
            }
            for(int i=0; i<mplex; i++) {
                delete thread_infos[i];
            }
            
            for(int j=0; j<(int)sessions.size(); j++) {
                if (sessions[j] != NULL) {
                    close_session(j);
                    delete sessions[j];
                    sessions[j] = NULL;
                }
            }
<<<<<<< HEAD
=======
            
            for(std::vector<pinned_file *>::iterator it=preloaded_files.begin(); 
                it != preloaded_files.end(); ++it) {
                pinned_file * preloaded = (*it);
                delete preloaded->data;
                delete preloaded;
            }

            delete [] mplex_readtasks;
            delete [] mplex_writetasks;
            delete [] mplex_priotasks;
>>>>>>> c558405c
        }
        
        void set_cache_budget(size_t c) {
            cache.cache_budget_bytes = c;
            cache.full = false;
        }
        
        block_cache & get_block_cache() {
            return cache;
        }
        
        bool multiplexed() {
            return multiplex>1;
        }
        
        void print_session(int session) {
            for(int i=0; i<multiplex; i++) {
                std::cout << "multiplex: " << multiplex << std::endl;
                std::cout << "Read desc: " << sessions[session]->readdescs[i] << std::endl;
            }
            
            for(int i=0; i<(int)sessions[session]->writedescs.size(); i++) {
                std::cout << "multiplex: " << multiplex << std::endl;
                std::cout << "Read desc: " << sessions[session]->writedescs[i] << std::endl;
            }
        }
        
        // Compute a hash for filename which is used for
        // permuting the stripes. It is important the permutation
        // is same regardless of when the file is opened.
        int hash(std::string filename) {
            const char * cstr = filename.c_str();
            int hash = 1;
            int l = (int) strlen(cstr);
            for(int i=0; i<l; i++) {
                hash = 31*hash + cstr[i];
            }
            return std::abs(hash);
        }
        
        int open_session(std::string filename, bool readonly=false, bool compressed=false) {
            mlock.lock();
            // FIXME: known memory leak: sessions table is never shrunk
            int session_id = (int) sessions.size();
            io_descriptor * iodesc = new io_descriptor();
            iodesc->open = true;
            iodesc->compressed = compressed;
            iodesc->filename = filename;
            iodesc->start_mplex = hash(filename) % multiplex;
            sessions.push_back(iodesc);
            mlock.unlock();
            
            
            
            for(int i=0; i<multiplex; i++) {
                std::string fname = multiplexprefix(i) + filename;
                for(int j=0; j<niothreads+(multiplex == 1 ? 1 : 0); j++) { // Hack to have one fd for synchronous
                    int rddesc = open(fname.c_str(), (readonly ? O_RDONLY : O_RDWR));
                    if (rddesc < 0) logstream(LOG_ERROR)  << "Could not open: " << fname << " session: " << session_id
                        << " error: " << strerror(errno) << std::endl;                    assert(rddesc>=0);
                    iodesc->readdescs.push_back(rddesc);
#ifdef F_NOCACHE
                    if (!readonly) 
                        fcntl(rddesc, F_NOCACHE, 1);
#endif
                    if (!readonly) {
                        int wrdesc = rddesc; // Change by Aapo: Aug 11, 2012. I don't think we need separate wrdesc?

                        if (wrdesc < 0) logstream(LOG_ERROR)  << "Could not open for writing: " << fname << " session: " << session_id
                            << " error: " << strerror(errno) << std::endl;
                        assert(wrdesc>=0);
#ifdef F_NOCACHE
                        fcntl(wrdesc, F_NOCACHE, 1);
                        
#endif
                        iodesc->writedescs.push_back(wrdesc);
                    }
                }
            }
            iodesc->filename = filename;
            if (iodesc->writedescs.size() > 0)  {
           //     logstream(LOG_INFO) << "Opened write-session: " << session_id << "(" << iodesc->writedescs[0] << ") for " << filename << std::endl;
            } else {
           //     logstream(LOG_INFO) << "Opened read-session: " << session_id << "(" << iodesc->readdescs[0] << ") for " << filename << std::endl;
            }
            return session_id;
        }
        
        void close_session(int session) {
            mlock.lock();
            // Note: currently io-descriptors are left into the vertex array
            // in purpose to make managed memory work. Should be fixed as this is 
            // a (relatively minor) memory leak.
            bool wasopen;
            io_descriptor * iodesc = sessions[session];
            wasopen = iodesc->open;
            iodesc->open = false;
            mlock.unlock();
            if (wasopen) {
                for(std::vector<int>::iterator it=iodesc->readdescs.begin(); it!=iodesc->readdescs.end(); ++it) {
                    close(*it);
                }
            }
        }
        
        void first_pass_finished() {
            // Optimization
            cache.full = true;
        }
        
        std::string & get_session_filename(int session) {
            return sessions[session]->filename;
        }
        
        int mplex_for_offset(int session, size_t off) {
            return ((int) (off / stripesize) + sessions[session]->start_mplex) % multiplex;
        }
        
        // Returns vector of <mplex, offset> 
        std::vector< stripe_chunk > stripe_offsets(int session, size_t nbytes, size_t off) {
            size_t end = off+nbytes;
            size_t idx = off;
            size_t bufoff = 0;
            std::vector<stripe_chunk> stripelist;
            while(idx<end) {
                size_t blockoff = idx % stripesize;
                size_t blocklen = std::min(stripesize-blockoff, end-idx);
                
                int mplex_thread = (int) mplex_for_offset(session, idx) * niothreads + (int) (random() % niothreads);
                stripelist.push_back(stripe_chunk(mplex_thread, bufoff, blocklen));
                
                bufoff += blocklen;
                idx += blocklen;
            }
            return stripelist;
        }
        
        template <typename T>
        void preada_async(int session,  T * tbuf, size_t nbytes, size_t off, volatile int * doneptr = NULL) {
            std::vector<stripe_chunk> stripelist = stripe_offsets(session, nbytes, off);
            if (compressed_session(session)) {
                assert(stripelist.size() == 1);
                assert(off == 0);
            }
            refcountptr * refptr = new refcountptr((char*)tbuf, (int)stripelist.size());
            for(int i=0; i<(int)stripelist.size(); i++) {
                stripe_chunk chunk = stripelist[i];
                __sync_add_and_fetch(&thread_infos[chunk.mplex_thread]->pending_reads, 1);
                iotask task = iotask(this, READ, sessions[session]->readdescs[chunk.mplex_thread],
                                     session,
                                     refptr, chunk.len, chunk.offset+off, chunk.offset, false,
                                     compressed_session(session));
                task.doneptr = doneptr;
                mplex_readtasks[chunk.mplex_thread].push(task);
            }
        }
       
        
        
        
        
        bool compressed_session(int session) {
            return sessions[session]->compressed;
        }
        
       
        
        
        // Note: data is freed after write!
        template <typename T>
        void pwritea_async(int session, T * tbuf, size_t nbytes, size_t off, bool free_after, bool close_fd=false) {
            std::vector<stripe_chunk> stripelist = stripe_offsets(session, nbytes, off);
            refcountptr * refptr = new refcountptr((char*)tbuf, (int) stripelist.size());
            if (compressed_session(session)) {
                assert(stripelist.size() == 1);
                assert(off == 0);
            }
            for(int i=0; i<(int)stripelist.size(); i++) {
                stripe_chunk chunk = stripelist[i];
                __sync_add_and_fetch(&thread_infos[chunk.mplex_thread]->pending_writes, 1);
                mplex_writetasks[chunk.mplex_thread].push(iotask(this, WRITE, sessions[session]->writedescs[chunk.mplex_thread], session,
                                                                 refptr, chunk.len, chunk.offset+off, chunk.offset, free_after, compressed_session(session),
                                                                        close_fd));
            }
        }
        
        template <typename T>
        void preada_now(int session,  T * tbuf, size_t nbytes, size_t off, bool dupfd=false) {
            metrics_entry me = m.start_time();
            if (compressed_session(session)) {
                // Compressed sessions do not support multiplexing for now
                assert(off == 0);
                read_compressed(sessions[session]->readdescs[0], tbuf, nbytes);
                m.stop_time(me, "preada_now", false);
                return;
            }

            if (multiplex > 1) {
                std::vector<stripe_chunk> stripelist = stripe_offsets(session, nbytes, off);
                size_t checklen=0;
                refcountptr * refptr = new refcountptr((char*)tbuf, (int) stripelist.size());
                refptr->count++; // Take a reference so we can spin on it
                for(int i=0; i < (int)stripelist.size(); i++) {
                    stripe_chunk chunk = stripelist[i];
                    __sync_add_and_fetch(&thread_infos[chunk.mplex_thread]->pending_reads, 1);
                    
                    // Use prioritized task queue
                    mplex_priotasks[chunk.mplex_thread].push(iotask(this, READ, sessions[session]->readdescs[chunk.mplex_thread], session,
                                                                    refptr, chunk.len, chunk.offset+off, chunk.offset, false,
                                                                        false));
                    checklen += chunk.len;
                }
                assert(checklen == nbytes);
                
                // Spin
                while(refptr->count>1) {
                    usleep(5000);
                }
                delete refptr;
            } else {
                if (!dupfd) {
                    preada(sessions[session]->readdescs[threads.size()], tbuf, nbytes, off);
                } else {
                    int filedesc = dup(sessions[session]->readdescs[threads.size()]);
                    preada(filedesc, tbuf, nbytes, off);
                    close(filedesc);

                }
            }
            m.stop_time(me, "preada_now", false);
        }
        
        template <typename T>
        void pwritea_now(int session, T * tbuf, size_t nbytes, size_t off) {
            metrics_entry me = m.start_time();

            if (compressed_session(session)) {
                // Compressed sessions do not support multiplexing for now
                assert(off == 0);
                write_compressed(sessions[session]->writedescs[0], tbuf, nbytes);
                m.stop_time(me, "pwritea_now", false);

                return;
            }
            std::vector<stripe_chunk> stripelist = stripe_offsets(session, nbytes, off);
            size_t checklen=0;
            
            for(int i=0; i<(int)stripelist.size(); i++) {
                stripe_chunk chunk = stripelist[i];
                pwritea(sessions[session]->writedescs[chunk.mplex_thread], (char*)tbuf+chunk.offset, chunk.len, chunk.offset+off);
                checklen += chunk.len;
            }
            assert(checklen == nbytes);
            m.stop_time(me, "pwritea_now", false);
            
        }
        
        
        
        /** 
         * Memory managed version of the I/O functions. Note, currently this management is not
         * used. Prior there was a file preloading option that allowed it, but it has been now disabled.
         */
        
        template <typename T>
        void managed_pwritea_async(int session, T ** tbuf, size_t nbytes, size_t off, bool free_after, bool close_fd=false) {
            pwritea_async(session, *tbuf, nbytes, off, free_after, close_fd);
        }
        
        template <typename T>
        void managed_preada_now(int session,  T ** tbuf, size_t nbytes, size_t off) {
            preada_now(session, *tbuf, nbytes,  off);
        }
        
        template <typename T>
        void managed_pwritea_now(int session, T ** tbuf, size_t nbytes, size_t off) {
            pwritea_now(session, *tbuf, nbytes, off);
        }
        
        template<typename T>
        void managed_malloc(int session, T ** tbuf, size_t nbytes, size_t noff) {
            *tbuf = (T*) malloc(nbytes);
        }
        
        /**
          * @param doneptr is decremented to zero when task is ready
          */
        template <typename T>
        void managed_preada_async(int session, T ** tbuf, size_t nbytes, size_t off, volatile int * doneptr = NULL) {
            preada_async(session, *tbuf, nbytes,  off, doneptr);
        }
        
        template <typename T>
        void managed_release(int session, T ** ptr) {
            assert(*ptr != NULL);
            free(*ptr);
            *ptr = NULL;
        }
        
        
        void truncate(int session, size_t nbytes) {
            assert(multiplex <= 1);  // We do not support truncating on multiplex yet
            int stat = ftruncate(sessions[session]->writedescs[0], nbytes); 
            if (stat != 0) {
                logstream(LOG_ERROR) << "Could not truncate " << sessions[session]->filename <<
                " error: " << strerror(errno) << std::endl;
                assert(false);
            }
        }
        
        void wait_for_reads() {
            metrics_entry me = m.start_time();
            int loops = 0;
            int mplex = (int) thread_infos.size();
            for(int i=0; i<mplex; i++) {
                while(thread_infos[i]->pending_reads > 0) {
                    usleep(10000);
                    loops++;
                }
            }
            m.stop_time(me, "stripedio_wait_for_reads", false);
        }
        
        void wait_for_writes() {
            metrics_entry me = m.start_time();
            int mplex = (int) thread_infos.size();
            for(int i=0; i<mplex; i++) {
                while(thread_infos[i]->pending_writes>0) {
                    usleep(10000);
                }
            }
            m.stop_time(me, "stripedio_wait_for_writes", false);
        }
        
        
        std::string multiplexprefix(int stripe) {
            if (multiplex > 1) {
                char mstr[255];
                sprintf(mstr, "%d/", 1+stripe%multiplex);
                return multiplex_root + std::string(mstr);
            } else return "";
        }
        
        std::string multiplexprefix_random() {
            return multiplexprefix((int)random() % multiplex);
        }
    };
    
    
    static void * io_thread_loop(void * _info) {
        iotask task;
        thrinfo * info = (thrinfo*)_info;
        int ntasks = 0;
        // logstream(LOG_INFO) << "Thread for multiplex :" << info->mplex << " starting." << std::endl;
        while(info->running) {
            bool success;
            if (info->pending_reads>0) {  // Prioritize read queue
                success = info->prioqueue->safepop(&task);
                if (!success) {
                    success = info->readqueue->safepop(&task);
                }
            } else {
                success = info->commitqueue->safepop(&task);
            }
            if (success) {
                ++ntasks;
                if (task.action == WRITE) {  // Write
                    metrics_entry me = info->m->start_time();
                    
                    if (task.compressed) {
                        assert(task.offset == 0);
                        write_compressed(task.fd, task.ptr->ptr, task.length);
                    } else {
                        pwritea(task.fd, task.ptr->ptr + task.ptroffset, task.length, task.offset);
                    }
                    if (task.free_after) {
                        // Threead-safe method of memory managment - ugly!
                        if (__sync_sub_and_fetch(&task.ptr->count, 1) == 0) {
                            free(task.ptr->ptr);
                            delete task.ptr;
                            if (task.closefd) {
                                task.iomgr->close_session(task.session);
                            }
                        }
                    }
                   
                    __sync_sub_and_fetch(&info->pending_writes, 1);
                    info->m->stop_time(me, "commit_thr");
                } else {
                    if (task.compressed) {
                        assert(task.offset == 0);
                        read_compressed(task.fd, task.ptr->ptr, task.length);

                    } else {
                        preada(task.fd, task.ptr->ptr+task.ptroffset, task.length, task.offset);
                    }
                    __sync_sub_and_fetch(&info->pending_reads, 1);
                    if (__sync_sub_and_fetch(&task.ptr->count, 1) == 0) {
                        free(task.ptr);
                        if (task.closefd) {
                            task.iomgr->close_session(task.session);
                        }
                    }
                }
                if (task.doneptr != NULL) {
                    __sync_sub_and_fetch(task.doneptr, 1);
                }
            } else {
                usleep(50000); // 50 ms
            }
        }
        // logstream(LOG_INFO) << "I/O thread exists. Handled " << ntasks << " i/o tasks." << std::endl;
        return NULL;
    }
    
    
   
    static size_t get_filesize(std::string filename) {
        std::string fname = filename;
        int f = open(fname.c_str(), O_RDONLY);
        
        if (f < 0) {
            logstream(LOG_ERROR) << "Could not open file " << filename << " error: " << strerror(errno) << std::endl;
            assert(false);
        }
        
        off_t sz = lseek(f, 0, SEEK_END);
        close(f);
        return sz;
    }
    
    
    
}


#endif

<|MERGE_RESOLUTION|>--- conflicted
+++ resolved
@@ -297,20 +297,7 @@
                     sessions[j] = NULL;
                 }
             }
-<<<<<<< HEAD
-=======
-            
-            for(std::vector<pinned_file *>::iterator it=preloaded_files.begin(); 
-                it != preloaded_files.end(); ++it) {
-                pinned_file * preloaded = (*it);
-                delete preloaded->data;
-                delete preloaded;
-            }
-
-            delete [] mplex_readtasks;
-            delete [] mplex_writetasks;
-            delete [] mplex_priotasks;
->>>>>>> c558405c
+
         }
         
         void set_cache_budget(size_t c) {
@@ -370,22 +357,17 @@
                 for(int j=0; j<niothreads+(multiplex == 1 ? 1 : 0); j++) { // Hack to have one fd for synchronous
                     int rddesc = open(fname.c_str(), (readonly ? O_RDONLY : O_RDWR));
                     if (rddesc < 0) logstream(LOG_ERROR)  << "Could not open: " << fname << " session: " << session_id
-                        << " error: " << strerror(errno) << std::endl;                    assert(rddesc>=0);
+                        << " error: " << strerror(errno) << std::endl;
+                    assert(rddesc>=0);
                     iodesc->readdescs.push_back(rddesc);
-#ifdef F_NOCACHE
-                    if (!readonly) 
-                        fcntl(rddesc, F_NOCACHE, 1);
-#endif
+
                     if (!readonly) {
                         int wrdesc = rddesc; // Change by Aapo: Aug 11, 2012. I don't think we need separate wrdesc?
 
                         if (wrdesc < 0) logstream(LOG_ERROR)  << "Could not open for writing: " << fname << " session: " << session_id
                             << " error: " << strerror(errno) << std::endl;
                         assert(wrdesc>=0);
-#ifdef F_NOCACHE
-                        fcntl(wrdesc, F_NOCACHE, 1);
-                        
-#endif
+
                         iodesc->writedescs.push_back(wrdesc);
                     }
                 }
