// !$*UTF8*$!
{
	08FB7793FE84155DC02AAC07 /* Project object */ = {
		activeBuildConfigurationName = Debug;
<<<<<<< HEAD
		activeExecutable = 5FCB4690174AA11C0023D9D7 /* test_dynamicedata */;
		activeTarget = 5F54B84915FD4D9F00B3842C /* test_dynamicedata */;
=======
		activeExecutable = 5F648EED17B82B9900EFEE76 /* SCC */;
		activeTarget = 5F648EE317B82B9900EFEE76 /* SCC */;
>>>>>>> 13bfbb4b
		addToTargets = (
			5F8DD040159DDABC0034C889 /* connectedcomponents */,
		);
		breakpoints = (
			5FCC250915A392C70003D0E9 /* streaming_pagerank.cpp:267 */,
			5F648F0617B8332100EFEE76 /* stronglyconnectedcomponents.cpp:236 */,
		);
		codeSenseManager = 5F7A0FE21589160900748D0D /* Code sense */;
		executables = (
			5F7A0FFD1589163E00748D0D /* pagerank */,
			5FCC1D17159501720003D0E9 /* sharder_basic */,
			5FCC1ED5159A03DD0003D0E9 /* matrixfact_als_edgefactors */,
			5FCC20C9159BAF1C0003D0E9 /* test_bulksync_functional */,
			5FCC20DD159DBC9E0003D0E9 /* test_smoketest */,
			5FCC20ED159DE4660003D0E9 /* connectedcomponents */,
			5FCC2131159DF1F20003D0E9 /* trianglecounting */,
			5FCC22A915A1EFA30003D0E9 /* graphlab_als */,
			5FCC243515A378E70003D0E9 /* streaming_pagerank */,
			5F7835F515DD6A6500954509 /* graphlab_lda */,
			5F7835F615DD6A6500954509 /* blocksplitter */,
			5FCB4690174AA11C0023D9D7 /* test_dynamicedata */,
			5FCB4691174AA11C0023D9D7 /* gensgd */,
			5FCB4692174AA11C0023D9D7 /* jinlianglda */,
			5F648EED17B82B9900EFEE76 /* SCC */,
		);
		perUserDictionary = {
			PBXConfiguration.PBXFileTableDataSource3.PBXExecutablesDataSource = {
				PBXFileTableDataSourceColumnSortingDirectionKey = "-1";
				PBXFileTableDataSourceColumnSortingKey = PBXExecutablesDataSource_NameID;
				PBXFileTableDataSourceColumnWidthsKey = (
					22,
					300,
					674,
				);
				PBXFileTableDataSourceColumnsKey = (
					PBXExecutablesDataSource_ActiveFlagID,
					PBXExecutablesDataSource_NameID,
					PBXExecutablesDataSource_CommentsID,
				);
			};
			PBXConfiguration.PBXFileTableDataSource3.PBXFileTableDataSource = {
				PBXFileTableDataSourceColumnSortingDirectionKey = "-1";
				PBXFileTableDataSourceColumnSortingKey = PBXFileDataSource_Filename_ColumnID;
				PBXFileTableDataSourceColumnWidthsKey = (
					20,
					786,
					20,
					48,
					43,
					43,
					20,
				);
				PBXFileTableDataSourceColumnsKey = (
					PBXFileDataSource_FiletypeID,
					PBXFileDataSource_Filename_ColumnID,
					PBXFileDataSource_Built_ColumnID,
					PBXFileDataSource_ObjectSize_ColumnID,
					PBXFileDataSource_Errors_ColumnID,
					PBXFileDataSource_Warnings_ColumnID,
					PBXFileDataSource_Target_ColumnID,
				);
			};
			PBXConfiguration.PBXTargetDataSource.PBXTargetDataSource = {
				PBXFileTableDataSourceColumnSortingDirectionKey = "-1";
				PBXFileTableDataSourceColumnSortingKey = PBXFileDataSource_Filename_ColumnID;
				PBXFileTableDataSourceColumnWidthsKey = (
					20,
					746,
					60,
					20,
					48,
					43,
					43,
				);
				PBXFileTableDataSourceColumnsKey = (
					PBXFileDataSource_FiletypeID,
					PBXFileDataSource_Filename_ColumnID,
					PBXTargetDataSource_PrimaryAttribute,
					PBXFileDataSource_Built_ColumnID,
					PBXFileDataSource_ObjectSize_ColumnID,
					PBXFileDataSource_Errors_ColumnID,
					PBXFileDataSource_Warnings_ColumnID,
				);
			};
<<<<<<< HEAD
			PBXPerProjectTemplateStateSaveDate = 398189101;
			PBXWorkspaceStateSaveDate = 398189101;
=======
			PBXPerProjectTemplateStateSaveDate = 397938024;
			PBXWorkspaceStateSaveDate = 397938024;
>>>>>>> 13bfbb4b
		};
		perUserProjectItems = {
			5F41F77B17B0057900C5FD90 = 5F41F77B17B0057900C5FD90 /* PBXTextBookmark */;
			5F41F77C17B0057900C5FD90 = 5F41F77C17B0057900C5FD90 /* PBXTextBookmark */;
			5F41F7B417B0073000C5FD90 = 5F41F7B417B0073000C5FD90 /* PBXTextBookmark */;
			5F41F7CD17B0085B00C5FD90 = 5F41F7CD17B0085B00C5FD90 /* PBXTextBookmark */;
			5F41F80617B00D1700C5FD90 = 5F41F80617B00D1700C5FD90 /* PBXTextBookmark */;
			5F41F80717B00D1700C5FD90 = 5F41F80717B00D1700C5FD90 /* PBXTextBookmark */;
			5F41F89817B0157600C5FD90 = 5F41F89817B0157600C5FD90 /* PBXTextBookmark */;
			5F41F89917B0157600C5FD90 = 5F41F89917B0157600C5FD90 /* PBXTextBookmark */;
			5F41F89A17B0157600C5FD90 = 5F41F89A17B0157600C5FD90 /* PBXTextBookmark */;
<<<<<<< HEAD
			5F94518917BBE26C006070F8 /* PBXTextBookmark */ = 5F94518917BBE26C006070F8 /* PBXTextBookmark */;
			5F94518A17BBE26C006070F8 /* PBXBookmark */ = 5F94518A17BBE26C006070F8 /* PBXBookmark */;
			5F94518B17BBE26C006070F8 /* PBXTextBookmark */ = 5F94518B17BBE26C006070F8 /* PBXTextBookmark */;
			5F94519B17BBE2E5006070F8 /* PBXBookmark */ = 5F94519B17BBE2E5006070F8 /* PBXBookmark */;
			5F94519C17BBE389006070F8 /* PBXTextBookmark */ = 5F94519C17BBE389006070F8 /* PBXTextBookmark */;
			5F94519D17BBE389006070F8 /* PBXTextBookmark */ = 5F94519D17BBE389006070F8 /* PBXTextBookmark */;
			5F94519E17BBE389006070F8 /* PBXTextBookmark */ = 5F94519E17BBE389006070F8 /* PBXTextBookmark */;
			5F9451A117BBE389006070F8 /* PBXTextBookmark */ = 5F9451A117BBE389006070F8 /* PBXTextBookmark */;
			5FF7741517B170E300F84939 = 5FF7741517B170E300F84939 /* PBXBookmark */;
			5FF7741617B170E300F84939 = 5FF7741617B170E300F84939 /* PBXTextBookmark */;
=======
			5F41F8A117B0157600C5FD90 = 5F41F8A117B0157600C5FD90 /* PBXBookmark */;
			5F41F8B317B0169E00C5FD90 = 5F41F8B317B0169E00C5FD90 /* PBXTextBookmark */;
			5F41F8B417B0169E00C5FD90 = 5F41F8B417B0169E00C5FD90 /* PBXTextBookmark */;
			5F41F8BE17B0170500C5FD90 = 5F41F8BE17B0170500C5FD90 /* PBXTextBookmark */;
			5F41F8BF17B0170500C5FD90 = 5F41F8BF17B0170500C5FD90 /* PBXTextBookmark */;
			5F41F8C017B0170500C5FD90 = 5F41F8C017B0170500C5FD90 /* PBXTextBookmark */;
			5F41F8C117B0170500C5FD90 = 5F41F8C117B0170500C5FD90 /* PBXTextBookmark */;
			5F41F8C217B0170500C5FD90 = 5F41F8C217B0170500C5FD90 /* PBXTextBookmark */;
			5F41F8C317B0170500C5FD90 = 5F41F8C317B0170500C5FD90 /* PBXTextBookmark */;
			5F41F8C417B0170500C5FD90 = 5F41F8C417B0170500C5FD90 /* PBXTextBookmark */;
			5F41F8C517B0170500C5FD90 = 5F41F8C517B0170500C5FD90 /* PBXTextBookmark */;
			5F648EE017B82ABB00EFEE76 /* PBXBookmark */ = 5F648EE017B82ABB00EFEE76 /* PBXBookmark */;
			5F648F0917B8337200EFEE76 /* PBXTextBookmark */ = 5F648F0917B8337200EFEE76 /* PBXTextBookmark */;
			5F648F0A17B8337200EFEE76 /* XCBuildMessageTextBookmark */ = 5F648F0A17B8337200EFEE76 /* XCBuildMessageTextBookmark */;
			5F648F0C17B8337200EFEE76 /* PBXTextBookmark */ = 5F648F0C17B8337200EFEE76 /* PBXTextBookmark */;
			5F648F2517B8340900EFEE76 /* PBXTextBookmark */ = 5F648F2517B8340900EFEE76 /* PBXTextBookmark */;
			5F648F2617B8340900EFEE76 /* PBXTextBookmark */ = 5F648F2617B8340900EFEE76 /* PBXTextBookmark */;
			5F648F2717B8340900EFEE76 /* XCBuildMessageTextBookmark */ = 5F648F2717B8340900EFEE76 /* XCBuildMessageTextBookmark */;
			5F648F2917B8340900EFEE76 /* PBXTextBookmark */ = 5F648F2917B8340900EFEE76 /* PBXTextBookmark */;
			5F648F2A17B8340900EFEE76 /* PBXTextBookmark */ = 5F648F2A17B8340900EFEE76 /* PBXTextBookmark */;
			5F648F2B17B8340900EFEE76 /* PBXTextBookmark */ = 5F648F2B17B8340900EFEE76 /* PBXTextBookmark */;
			5F648F3017B8340900EFEE76 /* PBXTextBookmark */ = 5F648F3017B8340900EFEE76 /* PBXTextBookmark */;
			5F648F4117B8352800EFEE76 /* PBXTextBookmark */ = 5F648F4117B8352800EFEE76 /* PBXTextBookmark */;
			5F648F4217B8352800EFEE76 /* PBXTextBookmark */ = 5F648F4217B8352800EFEE76 /* PBXTextBookmark */;
			5F648F4617B8358B00EFEE76 /* PBXTextBookmark */ = 5F648F4617B8358B00EFEE76 /* PBXTextBookmark */;
			5F648F4717B8358B00EFEE76 /* PBXTextBookmark */ = 5F648F4717B8358B00EFEE76 /* PBXTextBookmark */;
			5F648F4E17B835DD00EFEE76 /* XCBuildMessageTextBookmark */ = 5F648F4E17B835DD00EFEE76 /* XCBuildMessageTextBookmark */;
			5F648F5017B835DD00EFEE76 /* PBXTextBookmark */ = 5F648F5017B835DD00EFEE76 /* PBXTextBookmark */;
			5F648F5117B835DD00EFEE76 /* PBXTextBookmark */ = 5F648F5117B835DD00EFEE76 /* PBXTextBookmark */;
			5F648F5217B835DD00EFEE76 /* PBXTextBookmark */ = 5F648F5217B835DD00EFEE76 /* PBXTextBookmark */;
			5F648F7417B839AD00EFEE76 /* PBXBookmark */ = 5F648F7417B839AD00EFEE76 /* PBXBookmark */;
			5F648F7F17B83A6500EFEE76 /* PBXTextBookmark */ = 5F648F7F17B83A6500EFEE76 /* PBXTextBookmark */;
			5F648F8017B83A6500EFEE76 /* PBXTextBookmark */ = 5F648F8017B83A6500EFEE76 /* PBXTextBookmark */;
			5F648F8117B83A6500EFEE76 /* PBXTextBookmark */ = 5F648F8117B83A6500EFEE76 /* PBXTextBookmark */;
			5F648F8217B83A6500EFEE76 /* PBXTextBookmark */ = 5F648F8217B83A6500EFEE76 /* PBXTextBookmark */;
			5F648F8317B83A6500EFEE76 /* PBXTextBookmark */ = 5F648F8317B83A6500EFEE76 /* PBXTextBookmark */;
			5F648F8417B83A6500EFEE76 /* PBXTextBookmark */ = 5F648F8417B83A6500EFEE76 /* PBXTextBookmark */;
			5F648F8517B83A6500EFEE76 /* PBXTextBookmark */ = 5F648F8517B83A6500EFEE76 /* PBXTextBookmark */;
			5F648F8617B83A6500EFEE76 /* PBXTextBookmark */ = 5F648F8617B83A6500EFEE76 /* PBXTextBookmark */;
			5F648F8717B83A6500EFEE76 /* PBXTextBookmark */ = 5F648F8717B83A6500EFEE76 /* PBXTextBookmark */;
			5F648F8817B83A6500EFEE76 /* PBXTextBookmark */ = 5F648F8817B83A6500EFEE76 /* PBXTextBookmark */;
			5F648F8917B83A6500EFEE76 /* PBXTextBookmark */ = 5F648F8917B83A6500EFEE76 /* PBXTextBookmark */;
			5F648F8A17B83A6500EFEE76 /* PBXTextBookmark */ = 5F648F8A17B83A6500EFEE76 /* PBXTextBookmark */;
			5F648F8B17B83A6500EFEE76 /* PBXTextBookmark */ = 5F648F8B17B83A6500EFEE76 /* PBXTextBookmark */;
			5F648F8E17B83A6500EFEE76 /* PBXTextBookmark */ = 5F648F8E17B83A6500EFEE76 /* PBXTextBookmark */;
			5F648F8F17B83A6500EFEE76 /* PBXTextBookmark */ = 5F648F8F17B83A6500EFEE76 /* PBXTextBookmark */;
			5F648FB517B83E0E00EFEE76 /* PBXTextBookmark */ = 5F648FB517B83E0E00EFEE76 /* PBXTextBookmark */;
			5F648FB617B83E0E00EFEE76 /* PBXTextBookmark */ = 5F648FB617B83E0E00EFEE76 /* PBXTextBookmark */;
			5F648FB717B83E0E00EFEE76 /* PBXTextBookmark */ = 5F648FB717B83E0E00EFEE76 /* PBXTextBookmark */;
			5F648FB817B83E0E00EFEE76 /* PBXTextBookmark */ = 5F648FB817B83E0E00EFEE76 /* PBXTextBookmark */;
			5F648FB917B83E0E00EFEE76 /* PBXTextBookmark */ = 5F648FB917B83E0E00EFEE76 /* PBXTextBookmark */;
			5F648FBD17B83EF200EFEE76 /* PBXTextBookmark */ = 5F648FBD17B83EF200EFEE76 /* PBXTextBookmark */;
			5F648FBE17B83EF200EFEE76 /* PBXTextBookmark */ = 5F648FBE17B83EF200EFEE76 /* PBXTextBookmark */;
			5F648FBF17B83EF200EFEE76 /* PBXTextBookmark */ = 5F648FBF17B83EF200EFEE76 /* PBXTextBookmark */;
			5F648FCD17B94D1C00EFEE76 /* PBXBookmark */ = 5F648FCD17B94D1C00EFEE76 /* PBXBookmark */;
			5F648FD117B94E7100EFEE76 /* PBXBookmark */ = 5F648FD117B94E7100EFEE76 /* PBXBookmark */;
			5F648FED17B9634C00EFEE76 /* PBXBookmark */ = 5F648FED17B9634C00EFEE76 /* PBXBookmark */;
			5F648FFE17B9651E00EFEE76 /* PBXBookmark */ = 5F648FFE17B9651E00EFEE76 /* PBXBookmark */;
			5F64900817B9691F00EFEE76 /* PBXBookmark */ = 5F64900817B9691F00EFEE76 /* PBXBookmark */;
			5F64901317B969F000EFEE76 /* PBXTextBookmark */ = 5F64901317B969F000EFEE76 /* PBXTextBookmark */;
			5F64901417B969F000EFEE76 /* PBXTextBookmark */ = 5F64901417B969F000EFEE76 /* PBXTextBookmark */;
			5F64901517B969F000EFEE76 /* PBXTextBookmark */ = 5F64901517B969F000EFEE76 /* PBXTextBookmark */;
			5F64901617B969F000EFEE76 /* PBXTextBookmark */ = 5F64901617B969F000EFEE76 /* PBXTextBookmark */;
			5F64901717B969F000EFEE76 /* PBXTextBookmark */ = 5F64901717B969F000EFEE76 /* PBXTextBookmark */;
			5F64901817B969F000EFEE76 /* PBXTextBookmark */ = 5F64901817B969F000EFEE76 /* PBXTextBookmark */;
			5F64901917B969F000EFEE76 /* PBXTextBookmark */ = 5F64901917B969F000EFEE76 /* PBXTextBookmark */;
			5F64901A17B969F000EFEE76 /* PBXTextBookmark */ = 5F64901A17B969F000EFEE76 /* PBXTextBookmark */;
			5F64901B17B969F000EFEE76 /* PBXTextBookmark */ = 5F64901B17B969F000EFEE76 /* PBXTextBookmark */;
			5F64901C17B969F000EFEE76 /* PBXTextBookmark */ = 5F64901C17B969F000EFEE76 /* PBXTextBookmark */;
			5F64901D17B969F000EFEE76 /* PBXTextBookmark */ = 5F64901D17B969F000EFEE76 /* PBXTextBookmark */;
			5F64901E17B969F000EFEE76 /* PBXTextBookmark */ = 5F64901E17B969F000EFEE76 /* PBXTextBookmark */;
			5F64901F17B969F000EFEE76 /* PBXTextBookmark */ = 5F64901F17B969F000EFEE76 /* PBXTextBookmark */;
			5F64902017B969F000EFEE76 /* PBXTextBookmark */ = 5F64902017B969F000EFEE76 /* PBXTextBookmark */;
			5F64902317B969F000EFEE76 /* PBXTextBookmark */ = 5F64902317B969F000EFEE76 /* PBXTextBookmark */;
			5F64902617B969F000EFEE76 /* PBXTextBookmark */ = 5F64902617B969F000EFEE76 /* PBXTextBookmark */;
			5F64902717B969F000EFEE76 /* PBXTextBookmark */ = 5F64902717B969F000EFEE76 /* PBXTextBookmark */;
			5F64902A17B969F000EFEE76 /* PBXTextBookmark */ = 5F64902A17B969F000EFEE76 /* PBXTextBookmark */;
			5F64902D17B969F000EFEE76 /* PBXTextBookmark */ = 5F64902D17B969F000EFEE76 /* PBXTextBookmark */;
			5F64902E17B969F000EFEE76 /* PBXTextBookmark */ = 5F64902E17B969F000EFEE76 /* PBXTextBookmark */;
			5F64902F17B969F000EFEE76 /* PBXTextBookmark */ = 5F64902F17B969F000EFEE76 /* PBXTextBookmark */;
			5F64903017B969F000EFEE76 /* PBXTextBookmark */ = 5F64903017B969F000EFEE76 /* PBXTextBookmark */;
			5F64903317B969F000EFEE76 /* PBXTextBookmark */ = 5F64903317B969F000EFEE76 /* PBXTextBookmark */;
			5F64903617B969F000EFEE76 /* PBXTextBookmark */ = 5F64903617B969F000EFEE76 /* PBXTextBookmark */;
			5F64903917B969F000EFEE76 /* PBXTextBookmark */ = 5F64903917B969F000EFEE76 /* PBXTextBookmark */;
			5F64903A17B969F000EFEE76 /* PBXTextBookmark */ = 5F64903A17B969F000EFEE76 /* PBXTextBookmark */;
			5F64903B17B96A2700EFEE76 /* PBXTextBookmark */ = 5F64903B17B96A2700EFEE76 /* PBXTextBookmark */;
			5F64903C17B96A2700EFEE76 /* PBXTextBookmark */ = 5F64903C17B96A2700EFEE76 /* PBXTextBookmark */;
			5F64903D17B96A2700EFEE76 /* PBXTextBookmark */ = 5F64903D17B96A2700EFEE76 /* PBXTextBookmark */;
			5F64903E17B96A2700EFEE76 /* PBXTextBookmark */ = 5F64903E17B96A2700EFEE76 /* PBXTextBookmark */;
			5F64903F17B96A2700EFEE76 /* PBXTextBookmark */ = 5F64903F17B96A2700EFEE76 /* PBXTextBookmark */;
			5F64904017B96A2700EFEE76 /* PBXTextBookmark */ = 5F64904017B96A2700EFEE76 /* PBXTextBookmark */;
			5F64904117B96A2700EFEE76 /* PBXTextBookmark */ = 5F64904117B96A2700EFEE76 /* PBXTextBookmark */;
			5F64904217B96A2700EFEE76 /* PBXTextBookmark */ = 5F64904217B96A2700EFEE76 /* PBXTextBookmark */;
			5F64904317B96A2700EFEE76 /* PBXTextBookmark */ = 5F64904317B96A2700EFEE76 /* PBXTextBookmark */;
			5F64904417B96A2700EFEE76 /* PBXTextBookmark */ = 5F64904417B96A2700EFEE76 /* PBXTextBookmark */;
			5F64904D17B96AA300EFEE76 /* PBXTextBookmark */ = 5F64904D17B96AA300EFEE76 /* PBXTextBookmark */;
			5F64904E17B96AA300EFEE76 /* PBXTextBookmark */ = 5F64904E17B96AA300EFEE76 /* PBXTextBookmark */;
			5F64904F17B96AA300EFEE76 /* PBXTextBookmark */ = 5F64904F17B96AA300EFEE76 /* PBXTextBookmark */;
			5F64905017B96AA300EFEE76 /* PBXTextBookmark */ = 5F64905017B96AA300EFEE76 /* PBXTextBookmark */;
			5F64905117B96AA300EFEE76 /* PBXTextBookmark */ = 5F64905117B96AA300EFEE76 /* PBXTextBookmark */;
			5F64905217B96AA300EFEE76 /* PBXTextBookmark */ = 5F64905217B96AA300EFEE76 /* PBXTextBookmark */;
			5F64905317B96AA300EFEE76 /* PBXTextBookmark */ = 5F64905317B96AA300EFEE76 /* PBXTextBookmark */;
			5F64905417B96AA300EFEE76 /* PBXTextBookmark */ = 5F64905417B96AA300EFEE76 /* PBXTextBookmark */;
			5F64905517B96AA300EFEE76 /* PBXTextBookmark */ = 5F64905517B96AA300EFEE76 /* PBXTextBookmark */;
			5F64905617B96AA300EFEE76 /* PBXTextBookmark */ = 5F64905617B96AA300EFEE76 /* PBXTextBookmark */;
			5F64905717B96AA300EFEE76 /* PBXTextBookmark */ = 5F64905717B96AA300EFEE76 /* PBXTextBookmark */;
			5F64905E17B96AEB00EFEE76 /* PBXTextBookmark */ = 5F64905E17B96AEB00EFEE76 /* PBXTextBookmark */;
			5F64905F17B96AEB00EFEE76 /* PBXTextBookmark */ = 5F64905F17B96AEB00EFEE76 /* PBXTextBookmark */;
			5F64906017B96AEB00EFEE76 /* PBXTextBookmark */ = 5F64906017B96AEB00EFEE76 /* PBXTextBookmark */;
			5F64906117B96AEB00EFEE76 /* PBXTextBookmark */ = 5F64906117B96AEB00EFEE76 /* PBXTextBookmark */;
			5F64906317B96AEB00EFEE76 /* XCBuildMessageTextBookmark */ = 5F64906317B96AEB00EFEE76 /* XCBuildMessageTextBookmark */;
			5F64906517B96AEB00EFEE76 /* PBXTextBookmark */ = 5F64906517B96AEB00EFEE76 /* PBXTextBookmark */;
			5F64906A17B96BB800EFEE76 /* PBXTextBookmark */ = 5F64906A17B96BB800EFEE76 /* PBXTextBookmark */;
			5F64906B17B96BB800EFEE76 /* PBXTextBookmark */ = 5F64906B17B96BB800EFEE76 /* PBXTextBookmark */;
			5F64906C17B96BB800EFEE76 /* PBXTextBookmark */ = 5F64906C17B96BB800EFEE76 /* PBXTextBookmark */;
			5F64906D17B96BB800EFEE76 /* PBXTextBookmark */ = 5F64906D17B96BB800EFEE76 /* PBXTextBookmark */;
			5F64906E17B96BB800EFEE76 /* PBXTextBookmark */ = 5F64906E17B96BB800EFEE76 /* PBXTextBookmark */;
			5F64906F17B96BB800EFEE76 /* PBXTextBookmark */ = 5F64906F17B96BB800EFEE76 /* PBXTextBookmark */;
			5F64907017B96BB800EFEE76 /* PBXTextBookmark */ = 5F64907017B96BB800EFEE76 /* PBXTextBookmark */;
			5F64907117B96BB800EFEE76 /* PBXTextBookmark */ = 5F64907117B96BB800EFEE76 /* PBXTextBookmark */;
			5F64907217B96BB800EFEE76 /* PBXTextBookmark */ = 5F64907217B96BB800EFEE76 /* PBXTextBookmark */;
			5F64907317B96BB800EFEE76 /* PBXTextBookmark */ = 5F64907317B96BB800EFEE76 /* PBXTextBookmark */;
			5F64907417B96BB800EFEE76 /* PBXTextBookmark */ = 5F64907417B96BB800EFEE76 /* PBXTextBookmark */;
			5F64907517B96BB800EFEE76 /* PBXTextBookmark */ = 5F64907517B96BB800EFEE76 /* PBXTextBookmark */;
			5F64907F17B96C1100EFEE76 /* PBXTextBookmark */ = 5F64907F17B96C1100EFEE76 /* PBXTextBookmark */;
			5F64908017B96C1100EFEE76 /* XCBuildMessageTextBookmark */ = 5F64908017B96C1100EFEE76 /* XCBuildMessageTextBookmark */;
			5F64908217B96C1100EFEE76 /* PBXTextBookmark */ = 5F64908217B96C1100EFEE76 /* PBXTextBookmark */;
			5F64908517B96C1A00EFEE76 /* PBXTextBookmark */ = 5F64908517B96C1A00EFEE76 /* PBXTextBookmark */;
			5F64908617B96C1A00EFEE76 /* PBXTextBookmark */ = 5F64908617B96C1A00EFEE76 /* PBXTextBookmark */;
			5F64908717B96C1A00EFEE76 /* PBXTextBookmark */ = 5F64908717B96C1A00EFEE76 /* PBXTextBookmark */;
			5F64908817B96C1A00EFEE76 /* PBXTextBookmark */ = 5F64908817B96C1A00EFEE76 /* PBXTextBookmark */;
			5F64908917B96C1A00EFEE76 /* PBXTextBookmark */ = 5F64908917B96C1A00EFEE76 /* PBXTextBookmark */;
			5F64908A17B96C1A00EFEE76 /* PBXTextBookmark */ = 5F64908A17B96C1A00EFEE76 /* PBXTextBookmark */;
			5F64908B17B96C1A00EFEE76 /* PBXTextBookmark */ = 5F64908B17B96C1A00EFEE76 /* PBXTextBookmark */;
			5F64908C17B96C1A00EFEE76 /* PBXTextBookmark */ = 5F64908C17B96C1A00EFEE76 /* PBXTextBookmark */;
			5F64908D17B96C1A00EFEE76 /* PBXTextBookmark */ = 5F64908D17B96C1A00EFEE76 /* PBXTextBookmark */;
			5F64908E17B96C1A00EFEE76 /* PBXTextBookmark */ = 5F64908E17B96C1A00EFEE76 /* PBXTextBookmark */;
			5F64908F17B9743100EFEE76 /* PBXTextBookmark */ = 5F64908F17B9743100EFEE76 /* PBXTextBookmark */;
			5F64909017B9743100EFEE76 /* PBXTextBookmark */ = 5F64909017B9743100EFEE76 /* PBXTextBookmark */;
			5F64909117B9743100EFEE76 /* PBXTextBookmark */ = 5F64909117B9743100EFEE76 /* PBXTextBookmark */;
			5F64909217B9743100EFEE76 /* PBXTextBookmark */ = 5F64909217B9743100EFEE76 /* PBXTextBookmark */;
			5F64909317B9743100EFEE76 /* PBXTextBookmark */ = 5F64909317B9743100EFEE76 /* PBXTextBookmark */;
			5F64909417B9743100EFEE76 /* PBXTextBookmark */ = 5F64909417B9743100EFEE76 /* PBXTextBookmark */;
			5F64909517B9743100EFEE76 /* PBXTextBookmark */ = 5F64909517B9743100EFEE76 /* PBXTextBookmark */;
			5F64909617B9743100EFEE76 /* PBXTextBookmark */ = 5F64909617B9743100EFEE76 /* PBXTextBookmark */;
			5F64909717B9743100EFEE76 /* PBXTextBookmark */ = 5F64909717B9743100EFEE76 /* PBXTextBookmark */;
			5F64909817B9743100EFEE76 /* PBXTextBookmark */ = 5F64909817B9743100EFEE76 /* PBXTextBookmark */;
			5F64909917B9743100EFEE76 /* PBXTextBookmark */ = 5F64909917B9743100EFEE76 /* PBXTextBookmark */;
			5F64909A17B9743100EFEE76 /* PBXTextBookmark */ = 5F64909A17B9743100EFEE76 /* PBXTextBookmark */;
			5F64909B17B9743100EFEE76 /* PBXTextBookmark */ = 5F64909B17B9743100EFEE76 /* PBXTextBookmark */;
			5F64909C17B9743100EFEE76 /* PBXTextBookmark */ = 5F64909C17B9743100EFEE76 /* PBXTextBookmark */;
			5F6490A117B9748500EFEE76 /* PBXTextBookmark */ = 5F6490A117B9748500EFEE76 /* PBXTextBookmark */;
			5F6490A217B9748500EFEE76 /* PBXTextBookmark */ = 5F6490A217B9748500EFEE76 /* PBXTextBookmark */;
			5F6490A317B9748500EFEE76 /* PBXTextBookmark */ = 5F6490A317B9748500EFEE76 /* PBXTextBookmark */;
			5F6490A417B9748500EFEE76 /* PBXTextBookmark */ = 5F6490A417B9748500EFEE76 /* PBXTextBookmark */;
			5F6490A517B9748500EFEE76 /* PBXTextBookmark */ = 5F6490A517B9748500EFEE76 /* PBXTextBookmark */;
			5F6490A617B9748500EFEE76 /* PBXTextBookmark */ = 5F6490A617B9748500EFEE76 /* PBXTextBookmark */;
			5F6490A717B9748500EFEE76 /* PBXTextBookmark */ = 5F6490A717B9748500EFEE76 /* PBXTextBookmark */;
			5F6490A817B9748500EFEE76 /* PBXTextBookmark */ = 5F6490A817B9748500EFEE76 /* PBXTextBookmark */;
			5F6490A917B9748500EFEE76 /* PBXTextBookmark */ = 5F6490A917B9748500EFEE76 /* PBXTextBookmark */;
			5F6490AA17B9748500EFEE76 /* PBXTextBookmark */ = 5F6490AA17B9748500EFEE76 /* PBXTextBookmark */;
			5F6490AB17B9748500EFEE76 /* PBXTextBookmark */ = 5F6490AB17B9748500EFEE76 /* PBXTextBookmark */;
			5F6490AC17B9748500EFEE76 /* PBXTextBookmark */ = 5F6490AC17B9748500EFEE76 /* PBXTextBookmark */;
			5F6490AD17B974B200EFEE76 /* PBXTextBookmark */ = 5F6490AD17B974B200EFEE76 /* PBXTextBookmark */;
			5F6490AE17B974B200EFEE76 /* PBXTextBookmark */ = 5F6490AE17B974B200EFEE76 /* PBXTextBookmark */;
			5F6490AF17B974B200EFEE76 /* PBXTextBookmark */ = 5F6490AF17B974B200EFEE76 /* PBXTextBookmark */;
			5F6490B017B974B200EFEE76 /* PBXTextBookmark */ = 5F6490B017B974B200EFEE76 /* PBXTextBookmark */;
			5F6490B117B974B200EFEE76 /* PBXTextBookmark */ = 5F6490B117B974B200EFEE76 /* PBXTextBookmark */;
			5F6490B217B974B200EFEE76 /* PBXTextBookmark */ = 5F6490B217B974B200EFEE76 /* PBXTextBookmark */;
			5F6490B317B974B200EFEE76 /* PBXTextBookmark */ = 5F6490B317B974B200EFEE76 /* PBXTextBookmark */;
			5F6490B417B974B200EFEE76 /* PBXTextBookmark */ = 5F6490B417B974B200EFEE76 /* PBXTextBookmark */;
			5F6490B517B974B200EFEE76 /* PBXTextBookmark */ = 5F6490B517B974B200EFEE76 /* PBXTextBookmark */;
			5F6490B617B974B200EFEE76 /* PBXTextBookmark */ = 5F6490B617B974B200EFEE76 /* PBXTextBookmark */;
			5F6490B717B974B200EFEE76 /* PBXTextBookmark */ = 5F6490B717B974B200EFEE76 /* PBXTextBookmark */;
			5F6490B817B974B200EFEE76 /* PBXTextBookmark */ = 5F6490B817B974B200EFEE76 /* PBXTextBookmark */;
			5F6490B917B974C000EFEE76 /* PBXTextBookmark */ = 5F6490B917B974C000EFEE76 /* PBXTextBookmark */;
			5F6490BA17B974C000EFEE76 /* PBXTextBookmark */ = 5F6490BA17B974C000EFEE76 /* PBXTextBookmark */;
			5F6490BB17B974C000EFEE76 /* PBXTextBookmark */ = 5F6490BB17B974C000EFEE76 /* PBXTextBookmark */;
			5F6490BC17B974C000EFEE76 /* PBXTextBookmark */ = 5F6490BC17B974C000EFEE76 /* PBXTextBookmark */;
			5F6490BD17B974C000EFEE76 /* PBXTextBookmark */ = 5F6490BD17B974C000EFEE76 /* PBXTextBookmark */;
			5F6490BE17B974C000EFEE76 /* PBXTextBookmark */ = 5F6490BE17B974C000EFEE76 /* PBXTextBookmark */;
			5F6490BF17B974C000EFEE76 /* PBXTextBookmark */ = 5F6490BF17B974C000EFEE76 /* PBXTextBookmark */;
			5F6490C017B974C000EFEE76 /* PBXTextBookmark */ = 5F6490C017B974C000EFEE76 /* PBXTextBookmark */;
			5F6490C117B974C000EFEE76 /* PBXTextBookmark */ = 5F6490C117B974C000EFEE76 /* PBXTextBookmark */;
			5F6490C217B974C000EFEE76 /* PBXTextBookmark */ = 5F6490C217B974C000EFEE76 /* PBXTextBookmark */;
			5F6490C317B974C000EFEE76 /* PBXTextBookmark */ = 5F6490C317B974C000EFEE76 /* PBXTextBookmark */;
			5F6490C417B974C000EFEE76 /* PBXTextBookmark */ = 5F6490C417B974C000EFEE76 /* PBXTextBookmark */;
			5F6490C517BA91DE00EFEE76 /* PBXTextBookmark */ = 5F6490C517BA91DE00EFEE76 /* PBXTextBookmark */;
			5F6490C617BA91DE00EFEE76 /* PBXTextBookmark */ = 5F6490C617BA91DE00EFEE76 /* PBXTextBookmark */;
			5F6490C717BA91DE00EFEE76 /* PBXTextBookmark */ = 5F6490C717BA91DE00EFEE76 /* PBXTextBookmark */;
			5F6490C817BA91DE00EFEE76 /* PBXTextBookmark */ = 5F6490C817BA91DE00EFEE76 /* PBXTextBookmark */;
			5F6490C917BA91DE00EFEE76 /* PBXTextBookmark */ = 5F6490C917BA91DE00EFEE76 /* PBXTextBookmark */;
			5F6490CA17BA91DE00EFEE76 /* PBXTextBookmark */ = 5F6490CA17BA91DE00EFEE76 /* PBXTextBookmark */;
			5F6490CB17BA91DE00EFEE76 /* PBXTextBookmark */ = 5F6490CB17BA91DE00EFEE76 /* PBXTextBookmark */;
			5F6490CC17BA91DE00EFEE76 /* PBXTextBookmark */ = 5F6490CC17BA91DE00EFEE76 /* PBXTextBookmark */;
			5F6490CD17BA91DE00EFEE76 /* PBXTextBookmark */ = 5F6490CD17BA91DE00EFEE76 /* PBXTextBookmark */;
			5F6490CE17BA91DE00EFEE76 /* PBXTextBookmark */ = 5F6490CE17BA91DE00EFEE76 /* PBXTextBookmark */;
			5F6490CF17BA91DE00EFEE76 /* PBXTextBookmark */ = 5F6490CF17BA91DE00EFEE76 /* PBXTextBookmark */;
			5F6490D017BA91DE00EFEE76 /* PBXTextBookmark */ = 5F6490D017BA91DE00EFEE76 /* PBXTextBookmark */;
			5F6490D117BA966600EFEE76 /* PBXTextBookmark */ = 5F6490D117BA966600EFEE76 /* PBXTextBookmark */;
			5F6490D217BA966600EFEE76 /* PBXTextBookmark */ = 5F6490D217BA966600EFEE76 /* PBXTextBookmark */;
			5F6490D317BA966600EFEE76 /* PBXTextBookmark */ = 5F6490D317BA966600EFEE76 /* PBXTextBookmark */;
			5F6490D417BA966600EFEE76 /* PBXTextBookmark */ = 5F6490D417BA966600EFEE76 /* PBXTextBookmark */;
			5F6490D517BA966600EFEE76 /* PBXTextBookmark */ = 5F6490D517BA966600EFEE76 /* PBXTextBookmark */;
			5F6490D617BA966600EFEE76 /* PBXTextBookmark */ = 5F6490D617BA966600EFEE76 /* PBXTextBookmark */;
			5F6490D717BA966600EFEE76 /* PBXTextBookmark */ = 5F6490D717BA966600EFEE76 /* PBXTextBookmark */;
			5F6490D817BA966600EFEE76 /* PBXTextBookmark */ = 5F6490D817BA966600EFEE76 /* PBXTextBookmark */;
			5F6490D917BA966600EFEE76 /* PBXTextBookmark */ = 5F6490D917BA966600EFEE76 /* PBXTextBookmark */;
			5F6490DA17BA966600EFEE76 /* PBXTextBookmark */ = 5F6490DA17BA966600EFEE76 /* PBXTextBookmark */;
			5F6490DB17BA966600EFEE76 /* PBXTextBookmark */ = 5F6490DB17BA966600EFEE76 /* PBXTextBookmark */;
>>>>>>> 13bfbb4b
		};
		sourceControlManager = 5F7A0FE11589160900748D0D /* Source Control */;
		userBuildSettings = {
		};
	};
	5F0A1FBC16A9FBA50066FB56 /* randomwalks.cpp */ = {
		uiCtxt = {
			sepNavIntBoundsRect = "{{0, 0}, {964, 2431}}";
			sepNavSelRange = "{0, 0}";
			sepNavVisRange = "{0, 2191}";
		};
	};
	5F0A1FCD16AB3E4E0066FB56 /* test_dynamicedata_loader.cpp */ = {
		uiCtxt = {
			sepNavIntBoundsRect = "{{0, 0}, {985, 2808}}";
			sepNavSelRange = "{6410, 46}";
			sepNavVisRange = "{4600, 2034}";
			sepNavWindowFrame = "{{38, 126}, {1022, 1026}}";
		};
	};
	5F10BC8E159FA36F00694F2E /* basic_dynamicengine_smoketest.cpp */ = {
		uiCtxt = {
			sepNavIntBoundsRect = "{{0, 0}, {964, 2106}}";
			sepNavSelRange = "{0, 0}";
			sepNavVisRange = "{0, 1476}";
			sepNavWindowFrame = "{{15, 147}, {1022, 1026}}";
		};
	};
	5F10BC8F15A0A99400694F2E /* basic_dynamicengine_smoketest2.cpp */ = {
		uiCtxt = {
			sepNavIntBoundsRect = "{{0, 0}, {964, 2548}}";
			sepNavSelRange = "{0, 0}";
			sepNavVisRange = "{0, 1474}";
			sepNavWindowFrame = "{{153, 21}, {1022, 1026}}";
		};
	};
	5F359BF115954C4C00AF7672 /* functional_api.hpp */ = {
		uiCtxt = {
			sepNavIntBoundsRect = "{{0, 0}, {1034, 1833}}";
			sepNavSelRange = "{3666, 0}";
			sepNavVisRange = "{2487, 3235}";
			sepNavWindowFrame = "{{61, 105}, {1022, 1026}}";
		};
	};
	5F359BF215954D0C00AF7672 /* functional_engine.hpp */ = {
		uiCtxt = {
			sepNavIntBoundsRect = "{{0, 0}, {1090, 1729}}";
			sepNavSelRange = "{4485, 0}";
			sepNavVisRange = "{2180, 3116}";
		};
	};
	5F359BF515955CC700AF7672 /* functional_semisync.hpp */ = {
		uiCtxt = {
			sepNavIntBoundsRect = "{{0, 0}, {1272, 1846}}";
			sepNavSelRange = "{1151, 2115}";
			sepNavVisRange = "{1099, 2451}";
		};
	};
	5F359BF615955CD100AF7672 /* functional_bulksync.hpp */ = {
		uiCtxt = {
			sepNavIntBoundsRect = "{{0, 0}, {1384, 2145}}";
			sepNavSelRange = "{1335, 2892}";
			sepNavVisRange = "{1127, 2831}";
		};
	};
	5F359BF715955D1B00AF7672 /* functional_defs.hpp */ = {
		uiCtxt = {
			sepNavIntBoundsRect = "{{0, 0}, {961, 912}}";
			sepNavSelRange = "{0, 0}";
			sepNavVisRange = "{0, 1061}";
			sepNavWindowFrame = "{{84, 84}, {1022, 1026}}";
		};
	};
	5F359BF81596B76200AF7672 /* graphchi_program.hpp */ = {
		uiCtxt = {
			sepNavIntBoundsRect = "{{0, 0}, {961, 1235}}";
			sepNavSelRange = "{2135, 0}";
			sepNavVisRange = "{267, 2318}";
		};
	};
	5F3B0889158AC5520058A8B1 /* graphchi_engine.hpp */ = {
		uiCtxt = {
			sepNavIntBoundsRect = "{{0, 0}, {1874, 15782}}";
			sepNavSelRange = "{47743, 0}";
			sepNavVisRange = "{27025, 2953}";
			sepNavWindowFrame = "{{84, 84}, {1022, 1026}}";
		};
	};
	5F41F77B17B0057900C5FD90 /* PBXTextBookmark */ = {
		isa = PBXTextBookmark;
		fRef = 5FCC1D041594FADE0003D0E9 /* sharder_basic.cpp */;
		name = "sharder_basic.cpp: 65";
		rLen = 0;
		rLoc = 2323;
		rType = 0;
		vrLen = 2804;
		vrLoc = 74;
	};
	5F41F77C17B0057900C5FD90 /* PBXTextBookmark */ = {
		isa = PBXTextBookmark;
		fRef = 5F78366C15DD718A00954509 /* sharder.hpp */;
		name = "sharder.hpp: 658";
		rLen = 0;
		rLoc = 20994;
		rType = 0;
		vrLen = 3755;
		vrLoc = 21833;
	};
	5F41F79817B0068800C5FD90 /* binary_minheap.hpp */ = {
		uiCtxt = {
			sepNavIntBoundsRect = "{{0, 0}, {964, 1131}}";
			sepNavSelRange = "{0, 0}";
			sepNavVisRange = "{0, 2162}";
		};
	};
	5F41F79917B0068800C5FD90 /* cmdopts.hpp */ = {
		uiCtxt = {
			sepNavIntBoundsRect = "{{0, 0}, {964, 3341}}";
			sepNavSelRange = "{0, 0}";
			sepNavVisRange = "{2520, 2649}";
		};
	};
	5F41F79A17B0068800C5FD90 /* configfile.hpp */ = {
		uiCtxt = {
			sepNavIntBoundsRect = "{{0, 0}, {964, 1638}}";
			sepNavSelRange = "{0, 0}";
			sepNavVisRange = "{1475, 2288}";
		};
	};
	5F41F79D17B0068800C5FD90 /* ioutil.hpp */ = {
		uiCtxt = {
			sepNavIntBoundsRect = "{{0, 0}, {1268, 3484}}";
			sepNavSelRange = "{2302, 0}";
			sepNavVisRange = "{1778, 1200}";
		};
	};
	5F41F79E17B0068800C5FD90 /* kwaymerge.hpp */ = {
		uiCtxt = {
			sepNavIntBoundsRect = "{{0, 0}, {950, 1352}}";
			sepNavSelRange = "{1904, 0}";
			sepNavVisRange = "{1143, 1455}";
		};
	};
	5F41F79F17B0068800C5FD90 /* labelanalysis.hpp */ = {
		uiCtxt = {
			sepNavIntBoundsRect = "{{0, 0}, {1268, 2496}}";
			sepNavSelRange = "{6173, 114}";
			sepNavVisRange = "{4814, 1530}";
		};
	};
	5F41F7A317B0068800C5FD90 /* radixSort.hpp */ = {
		uiCtxt = {
			sepNavIntBoundsRect = "{{0, 0}, {893, 1534}}";
			sepNavSelRange = "{1691, 0}";
			sepNavVisRange = "{0, 2562}";
		};
	};
	5F41F7A917B006AE00C5FD90 /* kwaymerge.hpp */ = {
		isa = PBXFileReference;
		lastKnownFileType = sourcecode.cpp.h;
		name = kwaymerge.hpp;
		path = ../src/util/kwaymerge.hpp;
		sourceTree = "<group>";
		uiCtxt = {
			sepNavIntBoundsRect = "{{0, 0}, {950, 1469}}";
			sepNavSelRange = "{2572, 0}";
			sepNavVisRange = "{2062, 561}";
		};
	};
	5F41F7B417B0073000C5FD90 /* PBXTextBookmark */ = {
		isa = PBXTextBookmark;
		fRef = 5FCC1D65159503890003D0E9 /* conversions.hpp */;
		name = "conversions.hpp: 594";
		rLen = 0;
		rLoc = 22016;
		rType = 0;
		vrLen = 3496;
		vrLoc = 20430;
	};
	5F41F7C317B0076300C5FD90 /* radixSort.hpp */ = {
		isa = PBXFileReference;
		lastKnownFileType = sourcecode.cpp.h;
		name = radixSort.hpp;
		path = ../src/util/radixSort.hpp;
		sourceTree = "<group>";
	};
	5F41F7CD17B0085B00C5FD90 /* PBXTextBookmark */ = {
		isa = PBXTextBookmark;
		fRef = 5F41F7C317B0076300C5FD90 /* radixSort.hpp */;
		name = "radixSort.hpp: 47";
		rLen = 0;
		rLoc = 1691;
		rType = 0;
		vrLen = 2562;
		vrLoc = 0;
	};
	5F41F7F717B00ADE00C5FD90 /* ioutil.hpp */ = {
		isa = PBXFileReference;
		lastKnownFileType = sourcecode.cpp.h;
		name = ioutil.hpp;
		path = ../src/util/ioutil.hpp;
		sourceTree = "<group>";
	};
	5F41F80317B00BC600C5FD90 /* orderbydegree.hpp */ = {
		uiCtxt = {
			sepNavIntBoundsRect = "{{0, 0}, {1268, 1573}}";
			sepNavSelRange = "{2946, 0}";
			sepNavVisRange = "{2765, 2025}";
		};
	};
	5F41F80517B00D0700C5FD90 /* PBXBookmark */ = {
		isa = PBXBookmark;
		fRef = 5FCC2104159DEC0E0003D0E9 /* trianglecounting.cpp */;
	};
	5F41F80617B00D1700C5FD90 /* PBXTextBookmark */ = {
		isa = PBXTextBookmark;
		fRef = 5F41F7F717B00ADE00C5FD90 /* ioutil.hpp */;
		name = "ioutil.hpp: 107";
		rLen = 0;
		rLoc = 3022;
		rType = 0;
		vrLen = 2315;
		vrLoc = 1014;
	};
	5F41F80717B00D1700C5FD90 /* PBXTextBookmark */ = {
		isa = PBXTextBookmark;
		fRef = 5F74B04F15D6CEE200ED3EA9 /* blocksplitter.cpp */;
		name = "blocksplitter.cpp: 67";
		rLen = 0;
		rLoc = 2006;
		rType = 0;
		vrLen = 2291;
		vrLoc = 714;
	};
	5F41F80817B00D1700C5FD90 /* PBXTextBookmark */ = {
		isa = PBXTextBookmark;
		fRef = 5FCC242B15A378DC0003D0E9 /* streaming_pagerank.cpp */;
		name = "streaming_pagerank.cpp: 194";
		rLen = 0;
		rLoc = 6441;
		rType = 0;
		vrLen = 2542;
		vrLoc = 4766;
	};
	5F41F82D17B00FED00C5FD90 /* PBXBookmark */ = {
		isa = PBXBookmark;
		fRef = 5FCC1D091595000F0003D0E9 /* conversions.hpp */;
	};
	5F41F83317B00FED00C5FD90 /* PBXBookmark */ = {
		isa = PBXBookmark;
		fRef = 5F9EBAAC1593F87D0092F7E2 /* chifilenames.hpp */;
	};
	5F41F85017B010A400C5FD90 /* PBXBookmark */ = {
		isa = PBXBookmark;
		fRef = 5F7A10471589266800748D0D /* memoryshard.hpp */;
	};
	5F41F87017B012BB00C5FD90 /* PBXBookmark */ = {
		isa = PBXBookmark;
		fRef = 5F7A102F1589266800748D0D /* graph_objects.hpp */;
	};
	5F41F89817B0157600C5FD90 /* PBXTextBookmark */ = {
		isa = PBXTextBookmark;
		fRef = 5F41F7A917B006AE00C5FD90 /* kwaymerge.hpp */;
		name = "kwaymerge.hpp: 92";
		rLen = 0;
		rLoc = 2315;
		rType = 0;
		vrLen = 1569;
		vrLoc = 1050;
	};
	5F41F89917B0157600C5FD90 /* PBXTextBookmark */ = {
		isa = PBXTextBookmark;
		fRef = 5FCC217B159DF4D80003D0E9 /* graph_objects.hpp */;
		name = "graph_objects.hpp: 241";
		rLen = 0;
		rLoc = 7054;
		rType = 0;
		vrLen = 3035;
		vrLoc = 5926;
	};
	5F41F89A17B0157600C5FD90 /* PBXTextBookmark */ = {
		isa = PBXTextBookmark;
		fRef = 5F359BF515955CC700AF7672 /* functional_semisync.hpp */;
		name = "functional_semisync.hpp: 43";
		rLen = 2115;
		rLoc = 1151;
		rType = 0;
		vrLen = 2451;
		vrLoc = 1099;
	};
	5F41F89D17B0157600C5FD90 /* orderbydegree.hpp */ = {
		isa = PBXFileReference;
		lastKnownFileType = sourcecode.cpp.h;
		name = orderbydegree.hpp;
		path = ../src/preprocessing/util/orderbydegree.hpp;
		sourceTree = "<group>";
	};
	5F41F8A117B0157600C5FD90 /* PBXBookmark */ = {
		isa = PBXBookmark;
		fRef = 5F7A10471589266800748D0D /* memoryshard.hpp */;
	};
	5F41F8B317B0169E00C5FD90 /* PBXTextBookmark */ = {
		isa = PBXTextBookmark;
		fRef = 5F41F89D17B0157600C5FD90 /* orderbydegree.hpp */;
		name = "orderbydegree.hpp: 134";
		rLen = 0;
		rLoc = 5452;
		rType = 0;
		vrLen = 3367;
		vrLoc = 2369;
	};
	5F41F8B417B0169E00C5FD90 /* PBXTextBookmark */ = {
		isa = PBXTextBookmark;
		fRef = 5FCC2104159DEC0E0003D0E9 /* trianglecounting.cpp */;
		name = "trianglecounting.cpp: 456";
		rLen = 0;
		rLoc = 15995;
		rType = 0;
		vrLen = 2818;
		vrLoc = 14382;
	};
	5F41F8BE17B0170500C5FD90 /* PBXTextBookmark */ = {
		isa = PBXTextBookmark;
		fRef = 5FCC2104159DEC0E0003D0E9 /* trianglecounting.cpp */;
		name = "trianglecounting.cpp: 456";
		rLen = 0;
		rLoc = 15995;
		rType = 0;
		vrLen = 1128;
		vrLoc = 3146;
	};
	5F41F8BF17B0170500C5FD90 /* PBXTextBookmark */ = {
		isa = PBXTextBookmark;
		fRef = 5F7A10471589266800748D0D /* memoryshard.hpp */;
		name = "memoryshard.hpp: 1";
		rLen = 0;
		rLoc = 0;
		rType = 0;
		vrLen = 2075;
		vrLoc = 950;
	};
	5F41F8C017B0170500C5FD90 /* PBXTextBookmark */ = {
		isa = PBXTextBookmark;
		fRef = 5F7A10471589266800748D0D /* memoryshard.hpp */;
		name = "memoryshard.hpp: 1";
		rLen = 0;
		rLoc = 0;
		rType = 0;
		vrLen = 3430;
		vrLoc = 12496;
	};
	5F41F8C117B0170500C5FD90 /* PBXTextBookmark */ = {
		isa = PBXTextBookmark;
		fRef = 5F7A102F1589266800748D0D /* graph_objects.hpp */;
		name = "graph_objects.hpp: 241";
		rLen = 0;
		rLoc = 7054;
		rType = 0;
		vrLen = 2501;
		vrLoc = 6767;
	};
	5F41F8C217B0170500C5FD90 /* PBXTextBookmark */ = {
		isa = PBXTextBookmark;
		fRef = 5FCC1D091595000F0003D0E9 /* conversions.hpp */;
		name = "conversions.hpp: 502";
		rLen = 0;
		rLoc = 18207;
		rType = 0;
		vrLen = 2370;
		vrLoc = 17609;
	};
	5F41F8C317B0170500C5FD90 /* PBXTextBookmark */ = {
		isa = PBXTextBookmark;
		fRef = 5FCC2104159DEC0E0003D0E9 /* trianglecounting.cpp */;
		name = "trianglecounting.cpp: 306";
		rLen = 41;
		rLoc = 9808;
		rType = 0;
		vrLen = 2268;
		vrLoc = 8717;
	};
	5F41F8C417B0170500C5FD90 /* PBXTextBookmark */ = {
		isa = PBXTextBookmark;
		fRef = 5F9EBAAC1593F87D0092F7E2 /* chifilenames.hpp */;
		name = "chifilenames.hpp: 358";
		rLen = 21;
		rLoc = 12985;
		rType = 0;
		vrLen = 2515;
		vrLoc = 11046;
	};
	5F41F8C517B0170500C5FD90 /* PBXTextBookmark */ = {
		isa = PBXTextBookmark;
		fRef = 5F41F79E17B0068800C5FD90 /* kwaymerge.hpp */;
		name = "kwaymerge.hpp: 75";
		rLen = 0;
		rLoc = 1904;
		rType = 0;
		vrLen = 1455;
		vrLoc = 1143;
	};
	5F54B84715FD4C1900B3842C /* dynamicdata_smoketest.cpp */ = {
		uiCtxt = {
			sepNavIntBoundsRect = "{{0, 0}, {964, 2132}}";
			sepNavSelRange = "{4552, 0}";
			sepNavVisRange = "{3421, 1821}";
			sepNavWindowFrame = "{{38, 126}, {1022, 1026}}";
		};
	};
	5F54B84915FD4D9F00B3842C /* test_dynamicedata */ = {
		activeExec = 0;
		executables = (
			5FCB4690174AA11C0023D9D7 /* test_dynamicedata */,
		);
	};
	5F54B85515FD519100B3842C /* memoryshard.hpp */ = {
		uiCtxt = {
			sepNavIntBoundsRect = "{{0, 0}, {1391, 5850}}";
			sepNavSelRange = "{7220, 0}";
			sepNavVisRange = "{4488, 3025}";
		};
	};
	5F54B85715FD519100B3842C /* slidingshard.hpp */ = {
		uiCtxt = {
			sepNavIntBoundsRect = "{{0, 0}, {1041, 6539}}";
			sepNavSelRange = "{17137, 0}";
			sepNavVisRange = "{14794, 2721}";
		};
	};
	5F56F701159A741F00423ECE /* vertex_aggregator.hpp */ = {
		uiCtxt = {
			sepNavIntBoundsRect = "{{0, 0}, {1067, 1339}}";
			sepNavSelRange = "{1926, 0}";
			sepNavVisRange = "{1316, 1768}";
		};
	};
	5F56F703159B771900423ECE /* bulksync_functional_test.cpp */ = {
		uiCtxt = {
			sepNavIntBoundsRect = "{{0, 0}, {964, 1339}}";
			sepNavSelRange = "{0, 0}";
			sepNavVisRange = "{0, 1452}";
			sepNavWindowFrame = "{{15, 147}, {1022, 1026}}";
		};
	};
	5F56F712159B78BF00423ECE /* test_bulksync_functional */ = {
		activeExec = 0;
		executables = (
			5FCC20C9159BAF1C0003D0E9 /* test_bulksync_functional */,
		);
	};
	5F56F71E159B918100423ECE /* basic_smoketest.cpp */ = {
		uiCtxt = {
			sepNavIntBoundsRect = "{{0, 0}, {964, 2093}}";
			sepNavSelRange = "{0, 0}";
			sepNavVisRange = "{0, 1401}";
			sepNavWindowFrame = "{{130, 42}, {1022, 1026}}";
		};
	};
	5F648EDE17B80D7800EFEE76 /* stronglyconnectedcomponents.cpp */ = {
		uiCtxt = {
			sepNavIntBoundsRect = "{{0, 0}, {964, 4108}}";
			sepNavSelRange = "{8097, 0}";
			sepNavVisRange = "{5683, 2600}";
		};
	};
	5F648EE017B82ABB00EFEE76 /* PBXBookmark */ = {
		isa = PBXBookmark;
		fRef = 5F7A102F1589266800748D0D /* graph_objects.hpp */;
	};
	5F648EE317B82B9900EFEE76 /* SCC */ = {
		activeExec = 0;
		executables = (
			5F648EED17B82B9900EFEE76 /* SCC */,
		);
	};
	5F648EED17B82B9900EFEE76 /* SCC */ = {
		isa = PBXExecutable;
		activeArgIndices = (
			YES,
			YES,
			YES,
		);
		argumentStrings = (
			"--file=/Users/akyrola/graphs/loopscc",
			"--nshards=2",
			"--filetype=edgelist",
		);
		autoAttachOnCrash = 1;
		breakpointsEnabled = 1;
		configStateDict = {
			"PBXLSLaunchAction-0" = {
				PBXLSLaunchAction = 0;
				PBXLSLaunchStartAction = 1;
				PBXLSLaunchStdioStyle = 2;
				PBXLSLaunchStyle = 0;
				class = PBXLSRunLaunchConfig;
				commandLineArgs = (
				);
				displayName = "Executable Runner";
				environment = {
				};
				identifier = com.apple.Xcode.launch.runConfig;
				remoteHostInfo = "";
				startActionInfo = "";
			};
		};
		customDataFormattersEnabled = 1;
		dataTipCustomDataFormattersEnabled = 1;
		dataTipShowTypeColumn = 1;
		dataTipSortType = 0;
		debuggerPlugin = GDBDebugging;
		disassemblyDisplayState = 0;
		dylibVariantSuffix = "";
		enableDebugStr = 1;
		environmentEntries = (
		);
		executableSystemSymbolLevel = 0;
		executableUserSymbolLevel = 0;
		libgmallocEnabled = 0;
		name = SCC;
		savedGlobals = {
		};
		showTypeColumn = 0;
		sourceDirectories = (
		);
		startupPath = "/Users/akyrola/Projects/GraphCHI/graphchi-cpp/";
		variableFormatDictionary = {
		};
	};
	5F648F0617B8332100EFEE76 /* stronglyconnectedcomponents.cpp:236 */ = {
		isa = PBXFileBreakpoint;
		actions = (
		);
		breakpointStyle = 0;
		continueAfterActions = 0;
		countType = 0;
		delayBeforeContinue = 0;
		fileReference = 5F648EDE17B80D7800EFEE76 /* stronglyconnectedcomponents.cpp */;
		functionName = "update(graphchi_vertex<VertexDataType, EdgeDataType> &vertex, graphchi_context &gcontext)";
		hitCount = 0;
		ignoreCount = 0;
		lineNumber = 236;
		modificationTime = 398029895.166603;
		originalNumberOfMultipleMatches = 0;
		state = 2;
	};
	5F648F0917B8337200EFEE76 /* PBXTextBookmark */ = {
		isa = PBXTextBookmark;
		fRef = 5FCC217B159DF4D80003D0E9 /* graph_objects.hpp */;
		name = "graph_objects.hpp: 355";
		rLen = 38;
		rLoc = 10831;
		rType = 0;
		vrLen = 1346;
		vrLoc = 10031;
	};
	5F648F0A17B8337200EFEE76 /* XCBuildMessageTextBookmark */ = {
		isa = PBXTextBookmark;
		comments = "No matching function for call to 'remove_edgev(graphchi::graphchi_edge<bidirectional_label>*)'";
		fRef = 5F648F0B17B8337200EFEE76 /* graph_objects.hpp */;
		fallbackIsa = XCBuildMessageTextBookmark;
		rLen = 1;
		rLoc = 354;
		rType = 1;
	};
	5F648F0B17B8337200EFEE76 /* graph_objects.hpp */ = {
		isa = PBXFileReference;
		lastKnownFileType = sourcecode.cpp.h;
		name = graph_objects.hpp;
		path = ../src/api/graph_objects.hpp;
		sourceTree = "<group>";
		uiCtxt = {
			sepNavIntBoundsRect = "{{0, 0}, {961, 5382}}";
			sepNavSelRange = "{3007, 194}";
			sepNavVisRange = "{2114, 2128}";
		};
	};
	5F648F0C17B8337200EFEE76 /* PBXTextBookmark */ = {
		isa = PBXTextBookmark;
		fRef = 5FCC217B159DF4D80003D0E9 /* graph_objects.hpp */;
		name = "graph_objects.hpp: 137";
		rLen = 188;
		rLoc = 3809;
		rType = 0;
		vrLen = 1480;
		vrLoc = 2761;
	};
	5F648F2517B8340900EFEE76 /* PBXTextBookmark */ = {
		isa = PBXTextBookmark;
		fRef = 5FCC1EBD1599F59A0003D0E9 /* application_template.cpp */;
		name = "application_template.cpp: 1";
		rLen = 4478;
		rLoc = 0;
		rType = 0;
		vrLen = 2514;
		vrLoc = 1964;
	};
	5F648F2617B8340900EFEE76 /* PBXTextBookmark */ = {
		isa = PBXTextBookmark;
		fRef = 5FCC2104159DEC0E0003D0E9 /* trianglecounting.cpp */;
		name = "trianglecounting.cpp: 306";
		rLen = 41;
		rLoc = 9808;
		rType = 0;
		vrLen = 2281;
		vrLoc = 8867;
	};
	5F648F2717B8340900EFEE76 /* XCBuildMessageTextBookmark */ = {
		isa = PBXTextBookmark;
		comments = "There are no arguments to 'num_edges' that depend on a template parameter, so a declaration of 'num_edges' must be available";
		fRef = 5F648F2817B8340900EFEE76 /* graph_objects.hpp */;
		fallbackIsa = XCBuildMessageTextBookmark;
		rLen = 1;
		rLoc = 358;
		rType = 1;
	};
	5F648F2817B8340900EFEE76 /* graph_objects.hpp */ = {
		isa = PBXFileReference;
		lastKnownFileType = sourcecode.cpp.h;
		name = graph_objects.hpp;
		path = ../src/api/graph_objects.hpp;
		sourceTree = "<group>";
		uiCtxt = {
			sepNavIntBoundsRect = "{{0, 0}, {961, 5421}}";
			sepNavSelRange = "{3007, 194}";
			sepNavVisRange = "{2317, 2140}";
		};
	};
	5F648F2917B8340900EFEE76 /* PBXTextBookmark */ = {
		isa = PBXTextBookmark;
		fRef = 5F648F0B17B8337200EFEE76 /* graph_objects.hpp */;
		name = "graph_objects.hpp: 359";
		rLen = 70;
		rLoc = 10942;
		rType = 0;
		vrLen = 2162;
		vrLoc = 1040;
	};
	5F648F2A17B8340900EFEE76 /* PBXTextBookmark */ = {
		isa = PBXTextBookmark;
		fRef = 5F648EDE17B80D7800EFEE76 /* stronglyconnectedcomponents.cpp */;
		name = "stronglyconnectedcomponents.cpp: 178";
		rLen = 0;
		rLoc = 7223;
		rType = 0;
		vrLen = 2682;
		vrLoc = 4175;
	};
	5F648F2B17B8340900EFEE76 /* PBXTextBookmark */ = {
		isa = PBXTextBookmark;
		fRef = 5F648EDE17B80D7800EFEE76 /* stronglyconnectedcomponents.cpp */;
		name = "stronglyconnectedcomponents.cpp: 81";
		rLen = 0;
		rLoc = 3152;
		rType = 0;
		vrLen = 2239;
		vrLoc = 1090;
	};
	5F648F3017B8340900EFEE76 /* PBXTextBookmark */ = {
		isa = PBXTextBookmark;
		fRef = 5F648F0B17B8337200EFEE76 /* graph_objects.hpp */;
		name = "graph_objects.hpp: 116";
		rLen = 194;
		rLoc = 3007;
		rType = 0;
		vrLen = 2128;
		vrLoc = 2114;
	};
	5F648F4117B8352800EFEE76 /* PBXTextBookmark */ = {
		isa = PBXTextBookmark;
		fRef = 5F648EDE17B80D7800EFEE76 /* stronglyconnectedcomponents.cpp */;
		name = "stronglyconnectedcomponents.cpp: 186";
		rLen = 0;
		rLoc = 6993;
		rType = 0;
		vrLen = 2773;
		vrLoc = 5147;
	};
	5F648F4217B8352800EFEE76 /* PBXTextBookmark */ = {
		isa = PBXTextBookmark;
		fRef = 5F648F2817B8340900EFEE76 /* graph_objects.hpp */;
		name = "graph_objects.hpp: 116";
		rLen = 194;
		rLoc = 3007;
		rType = 0;
		vrLen = 2115;
		vrLoc = 2306;
	};
	5F648F4617B8358B00EFEE76 /* PBXTextBookmark */ = {
		isa = PBXTextBookmark;
		fRef = 5F648EDE17B80D7800EFEE76 /* stronglyconnectedcomponents.cpp */;
		name = "stronglyconnectedcomponents.cpp: 201";
		rLen = 0;
		rLoc = 7475;
		rType = 0;
		vrLen = 2862;
		vrLoc = 5147;
	};
	5F648F4717B8358B00EFEE76 /* PBXTextBookmark */ = {
		isa = PBXTextBookmark;
		fRef = 5F648F2817B8340900EFEE76 /* graph_objects.hpp */;
		name = "graph_objects.hpp: 116";
		rLen = 194;
		rLoc = 3007;
		rType = 0;
		vrLen = 2140;
		vrLoc = 2317;
	};
	5F648F4E17B835DD00EFEE76 /* XCBuildMessageTextBookmark */ = {
		isa = PBXTextBookmark;
		comments = "There are no arguments to 'num_edges' that depend on a template parameter, so a declaration of 'num_edges' must be available";
		fRef = 5F648F4F17B835DD00EFEE76 /* graph_objects.hpp */;
		fallbackIsa = XCBuildMessageTextBookmark;
		rLen = 1;
		rLoc = 358;
		rType = 1;
	};
	5F648F4F17B835DD00EFEE76 /* graph_objects.hpp */ = {
		isa = PBXFileReference;
		lastKnownFileType = sourcecode.cpp.h;
		name = graph_objects.hpp;
		path = ../src/api/graph_objects.hpp;
		sourceTree = "<group>";
		uiCtxt = {
			sepNavIntBoundsRect = "{{0, 0}, {1265, 5226}}";
			sepNavSelRange = "{7734, 215}";
			sepNavVisRange = "{7054, 2286}";
		};
	};
	5F648F5017B835DD00EFEE76 /* PBXTextBookmark */ = {
		isa = PBXTextBookmark;
		fRef = 5F648F0B17B8337200EFEE76 /* graph_objects.hpp */;
		name = "graph_objects.hpp: 368";
		rLen = 0;
		rLoc = 11276;
		rType = 0;
		vrLen = 1329;
		vrLoc = 10178;
	};
	5F648F5117B835DD00EFEE76 /* PBXTextBookmark */ = {
		isa = PBXTextBookmark;
		fRef = 5F648EDE17B80D7800EFEE76 /* stronglyconnectedcomponents.cpp */;
		name = "stronglyconnectedcomponents.cpp: 235";
		rLen = 0;
		rLoc = 8993;
		rType = 0;
		vrLen = 1725;
		vrLoc = 5252;
	};
	5F648F5217B835DD00EFEE76 /* PBXTextBookmark */ = {
		isa = PBXTextBookmark;
		fRef = 5F648EDE17B80D7800EFEE76 /* stronglyconnectedcomponents.cpp */;
		name = "stronglyconnectedcomponents.cpp: 239";
		rLen = 0;
		rLoc = 8993;
		rType = 0;
		vrLen = 1728;
		vrLoc = 5252;
	};
	5F648F7417B839AD00EFEE76 /* PBXBookmark */ = {
		isa = PBXBookmark;
		fRef = 5F9EBAAC1593F87D0092F7E2 /* chifilenames.hpp */;
	};
	5F648F7F17B83A6500EFEE76 /* PBXTextBookmark */ = {
		isa = PBXTextBookmark;
		fRef = 5F3B0889158AC5520058A8B1 /* graphchi_engine.hpp */;
		name = "graphchi_engine.hpp: 393";
		rLen = 0;
		rLoc = 14921;
		rType = 0;
		vrLen = 2641;
		vrLoc = 13739;
	};
	5F648F8017B83A6500EFEE76 /* PBXTextBookmark */ = {
		isa = PBXTextBookmark;
		fRef = 5F56F71E159B918100423ECE /* basic_smoketest.cpp */;
		name = "basic_smoketest.cpp: 1";
		rLen = 0;
		rLoc = 0;
		rType = 0;
		vrLen = 1401;
		vrLoc = 0;
	};
	5F648F8117B83A6500EFEE76 /* PBXTextBookmark */ = {
		isa = PBXTextBookmark;
		fRef = 5F10BC8F15A0A99400694F2E /* basic_dynamicengine_smoketest2.cpp */;
		name = "basic_dynamicengine_smoketest2.cpp: 1";
		rLen = 0;
		rLoc = 0;
		rType = 0;
		vrLen = 1474;
		vrLoc = 0;
	};
	5F648F8217B83A6500EFEE76 /* PBXTextBookmark */ = {
		isa = PBXTextBookmark;
		fRef = 5F10BC8E159FA36F00694F2E /* basic_dynamicengine_smoketest.cpp */;
		name = "basic_dynamicengine_smoketest.cpp: 1";
		rLen = 0;
		rLoc = 0;
		rType = 0;
		vrLen = 1476;
		vrLoc = 0;
	};
	5F648F8317B83A6500EFEE76 /* PBXTextBookmark */ = {
		isa = PBXTextBookmark;
		fRef = 5F0A1FCD16AB3E4E0066FB56 /* test_dynamicedata_loader.cpp */;
		name = "test_dynamicedata_loader.cpp: 1";
		rLen = 0;
		rLoc = 0;
		rType = 0;
		vrLen = 1603;
		vrLoc = 5031;
	};
	5F648F8417B83A6500EFEE76 /* PBXTextBookmark */ = {
		isa = PBXTextBookmark;
		fRef = 5F7A10301589266800748D0D /* graphchi_context.hpp */;
		name = "graphchi_context.hpp: 56";
		rLen = 0;
		rLoc = 1374;
		rType = 0;
		vrLen = 1340;
		vrLoc = 939;
	};
	5F648F8517B83A6500EFEE76 /* PBXTextBookmark */ = {
		isa = PBXTextBookmark;
		fRef = 5F56F703159B771900423ECE /* bulksync_functional_test.cpp */;
		name = "bulksync_functional_test.cpp: 1";
		rLen = 0;
		rLoc = 0;
		rType = 0;
		vrLen = 1452;
		vrLoc = 0;
	};
	5F648F8617B83A6500EFEE76 /* PBXTextBookmark */ = {
		isa = PBXTextBookmark;
		fRef = 5F54B84715FD4C1900B3842C /* dynamicdata_smoketest.cpp */;
		name = "dynamicdata_smoketest.cpp: 144";
		rLen = 0;
		rLoc = 4552;
		rType = 0;
		vrLen = 1821;
		vrLoc = 3421;
	};
	5F648F8717B83A6500EFEE76 /* PBXTextBookmark */ = {
		isa = PBXTextBookmark;
		fRef = 5F9EBAAC1593F87D0092F7E2 /* chifilenames.hpp */;
		name = "chifilenames.hpp: 360";
		rLen = 21;
		rLoc = 12985;
		rType = 0;
		vrLen = 1504;
		vrLoc = 2672;
	};
	5F648F8817B83A6500EFEE76 /* PBXTextBookmark */ = {
		isa = PBXTextBookmark;
		fRef = 5FCC2104159DEC0E0003D0E9 /* trianglecounting.cpp */;
		name = "trianglecounting.cpp: 306";
		rLen = 41;
		rLoc = 9808;
		rType = 0;
		vrLen = 2281;
		vrLoc = 8867;
	};
	5F648F8917B83A6500EFEE76 /* PBXTextBookmark */ = {
		isa = PBXTextBookmark;
		fRef = 5FCC1EC11599F59A0003D0E9 /* pagerank_functional.cpp */;
		name = "pagerank_functional.cpp: 109";
		rLen = 0;
		rLoc = 3715;
		rType = 0;
		vrLen = 1958;
		vrLoc = 2092;
	};
	5F648F8A17B83A6500EFEE76 /* PBXTextBookmark */ = {
		isa = PBXTextBookmark;
		fRef = 5F648EDE17B80D7800EFEE76 /* stronglyconnectedcomponents.cpp */;
		name = "stronglyconnectedcomponents.cpp: 265";
		rLen = 0;
		rLoc = 9256;
		rType = 0;
		vrLen = 1739;
		vrLoc = 7980;
	};
	5F648F8B17B83A6500EFEE76 /* PBXTextBookmark */ = {
		isa = PBXTextBookmark;
		fRef = 5F648EDE17B80D7800EFEE76 /* stronglyconnectedcomponents.cpp */;
		name = "stronglyconnectedcomponents.cpp: 187";
		rLen = 0;
		rLoc = 6600;
		rType = 0;
		vrLen = 1827;
		vrLoc = 5117;
	};
	5F648F8E17B83A6500EFEE76 /* PBXTextBookmark */ = {
		isa = PBXTextBookmark;
		fRef = 5F9EBAAC1593F87D0092F7E2 /* chifilenames.hpp */;
		name = "chifilenames.hpp: 197";
		rLen = 11;
		rLoc = 5555;
		rType = 0;
		vrLen = 1704;
		vrLoc = 4375;
	};
	5F648F8F17B83A6500EFEE76 /* PBXTextBookmark */ = {
		isa = PBXTextBookmark;
		fRef = 5F648F4F17B835DD00EFEE76 /* graph_objects.hpp */;
		name = "graph_objects.hpp: 116";
		rLen = 194;
		rLoc = 3007;
		rType = 0;
		vrLen = 2010;
		vrLoc = 10031;
	};
	5F648FB517B83E0E00EFEE76 /* PBXTextBookmark */ = {
		isa = PBXTextBookmark;
		fRef = 5F7DCE8017B02899000DB480 /* itemcf.cpp */;
		name = "itemcf.cpp: 445";
		rLen = 0;
		rLoc = 15347;
		rType = 0;
		vrLen = 2187;
		vrLoc = 14710;
	};
	5F648FB617B83E0E00EFEE76 /* PBXTextBookmark */ = {
		isa = PBXTextBookmark;
		fRef = 5F648EDE17B80D7800EFEE76 /* stronglyconnectedcomponents.cpp */;
		name = "stronglyconnectedcomponents.cpp: 282";
		rLen = 0;
		rLoc = 9995;
		rType = 0;
		vrLen = 1722;
		vrLoc = 8249;
	};
	5F648FB717B83E0E00EFEE76 /* PBXTextBookmark */ = {
		isa = PBXTextBookmark;
		fRef = 5F648EDE17B80D7800EFEE76 /* stronglyconnectedcomponents.cpp */;
		name = "stronglyconnectedcomponents.cpp: 137";
		rLen = 0;
		rLoc = 4810;
		rType = 0;
		vrLen = 2109;
		vrLoc = 3137;
	};
	5F648FB817B83E0E00EFEE76 /* PBXTextBookmark */ = {
		isa = PBXTextBookmark;
		fRef = 5F9EBAAC1593F87D0092F7E2 /* chifilenames.hpp */;
		name = "chifilenames.hpp: 197";
		rLen = 11;
		rLoc = 5555;
		rType = 0;
		vrLen = 1695;
		vrLoc = 4375;
	};
	5F648FB917B83E0E00EFEE76 /* PBXTextBookmark */ = {
		isa = PBXTextBookmark;
		fRef = 5F648F4F17B835DD00EFEE76 /* graph_objects.hpp */;
		name = "graph_objects.hpp: 116";
		rLen = 194;
		rLoc = 3007;
		rType = 0;
		vrLen = 1889;
		vrLoc = 10152;
	};
	5F648FBD17B83EF200EFEE76 /* PBXTextBookmark */ = {
		isa = PBXTextBookmark;
		fRef = 5F648EDE17B80D7800EFEE76 /* stronglyconnectedcomponents.cpp */;
		name = "stronglyconnectedcomponents.cpp: 207";
		rLen = 0;
		rLoc = 7357;
		rType = 0;
		vrLen = 2051;
		vrLoc = 5999;
	};
	5F648FBE17B83EF200EFEE76 /* PBXTextBookmark */ = {
		isa = PBXTextBookmark;
		fRef = 5F9EBAAC1593F87D0092F7E2 /* chifilenames.hpp */;
		name = "chifilenames.hpp: 197";
		rLen = 11;
		rLoc = 5555;
		rType = 0;
		vrLen = 1704;
		vrLoc = 4375;
	};
	5F648FBF17B83EF200EFEE76 /* PBXTextBookmark */ = {
		isa = PBXTextBookmark;
		fRef = 5F648F4F17B835DD00EFEE76 /* graph_objects.hpp */;
		name = "graph_objects.hpp: 116";
		rLen = 194;
		rLoc = 3007;
		rType = 0;
		vrLen = 2010;
		vrLoc = 10031;
	};
	5F648FC017B94BB700EFEE76 /* unionfind_connectedcomps.cpp */ = {
		uiCtxt = {
			sepNavIntBoundsRect = "{{0, 0}, {1268, 2990}}";
			sepNavSelRange = "{5653, 0}";
			sepNavVisRange = "{3608, 1344}";
		};
	};
	5F648FCD17B94D1C00EFEE76 /* PBXBookmark */ = {
		isa = PBXBookmark;
		fRef = 5FCC1EBD1599F59A0003D0E9 /* application_template.cpp */;
	};
	5F648FD117B94E7100EFEE76 /* PBXBookmark */ = {
		isa = PBXBookmark;
		fRef = 5F7A10361589266800748D0D /* vertex_data.hpp */;
	};
	5F648FED17B9634C00EFEE76 /* PBXBookmark */ = {
		isa = PBXBookmark;
		fRef = 5F359BF615955CD100AF7672 /* functional_bulksync.hpp */;
	};
	5F648FFE17B9651E00EFEE76 /* PBXBookmark */ = {
		isa = PBXBookmark;
		fRef = 5F359BF81596B76200AF7672 /* graphchi_program.hpp */;
	};
	5F64900817B9691F00EFEE76 /* PBXBookmark */ = {
		isa = PBXBookmark;
		fRef = 5F41F79F17B0068800C5FD90 /* labelanalysis.hpp */;
	};
	5F64901317B969F000EFEE76 /* PBXTextBookmark */ = {
		isa = PBXTextBookmark;
		fRef = 5FCC1EBD1599F59A0003D0E9 /* application_template.cpp */;
		name = "application_template.cpp: 1";
		rLen = 4478;
		rLoc = 0;
		rType = 0;
		vrLen = 1519;
		vrLoc = 1964;
	};
	5F64901417B969F000EFEE76 /* PBXTextBookmark */ = {
		isa = PBXTextBookmark;
		fRef = 5FCC1EC11599F59A0003D0E9 /* pagerank_functional.cpp */;
		name = "pagerank_functional.cpp: 1";
		rLen = 4051;
		rLoc = 0;
		rType = 0;
		vrLen = 1958;
		vrLoc = 2092;
	};
	5F64901517B969F000EFEE76 /* PBXTextBookmark */ = {
		isa = PBXTextBookmark;
		fRef = 5FCC1EBE1599F59A0003D0E9 /* communitydetection.cpp */;
		name = "communitydetection.cpp: 58";
		rLen = 343;
		rLoc = 1986;
		rType = 0;
		vrLen = 2445;
		vrLoc = 718;
	};
	5F64901617B969F000EFEE76 /* PBXTextBookmark */ = {
		isa = PBXTextBookmark;
		fRef = 5F7A10A7158A669300748D0D /* bitset_scheduler.hpp */;
		name = "bitset_scheduler.hpp: 67";
		rLen = 0;
		rLoc = 2009;
		rType = 0;
		vrLen = 1655;
		vrLoc = 78;
	};
	5F64901717B969F000EFEE76 /* PBXTextBookmark */ = {
		isa = PBXTextBookmark;
		fRef = 5F3B0889158AC5520058A8B1 /* graphchi_engine.hpp */;
		name = "graphchi_engine.hpp: 393";
		rLen = 0;
		rLoc = 14921;
		rType = 0;
		vrLen = 2815;
		vrLoc = 32121;
	};
	5F64901817B969F000EFEE76 /* PBXTextBookmark */ = {
		isa = PBXTextBookmark;
		fRef = 5F41F79A17B0068800C5FD90 /* configfile.hpp */;
		name = "configfile.hpp: 1";
		rLen = 0;
		rLoc = 0;
		rType = 0;
		vrLen = 2288;
		vrLoc = 1475;
	};
	5F64901917B969F000EFEE76 /* PBXTextBookmark */ = {
		isa = PBXTextBookmark;
		fRef = 5F41F79817B0068800C5FD90 /* binary_minheap.hpp */;
		name = "binary_minheap.hpp: 1";
		rLen = 0;
		rLoc = 0;
		rType = 0;
		vrLen = 2162;
		vrLoc = 0;
	};
	5F64901A17B969F000EFEE76 /* PBXTextBookmark */ = {
		isa = PBXTextBookmark;
		fRef = 5F41F79917B0068800C5FD90 /* cmdopts.hpp */;
		name = "cmdopts.hpp: 1";
		rLen = 0;
		rLoc = 0;
		rType = 0;
		vrLen = 2649;
		vrLoc = 2520;
	};
	5F64901B17B969F000EFEE76 /* PBXTextBookmark */ = {
		isa = PBXTextBookmark;
		fRef = 5F9EBAAC1593F87D0092F7E2 /* chifilenames.hpp */;
		name = "chifilenames.hpp: 342";
		rLen = 0;
		rLoc = 12438;
		rType = 0;
		vrLen = 2073;
		vrLoc = 0;
	};
	5F64901C17B969F000EFEE76 /* PBXTextBookmark */ = {
		isa = PBXTextBookmark;
		fRef = 5F648FC017B94BB700EFEE76 /* unionfind_connectedcomps.cpp */;
		name = "unionfind_connectedcomps.cpp: 52";
		rLen = 0;
		rLoc = 1613;
		rType = 0;
		vrLen = 2145;
		vrLoc = 100;
	};
	5F64901D17B969F000EFEE76 /* PBXTextBookmark */ = {
		isa = PBXTextBookmark;
		fRef = 5F0A1FBC16A9FBA50066FB56 /* randomwalks.cpp */;
		name = "randomwalks.cpp: 1";
		rLen = 0;
		rLoc = 0;
		rType = 0;
		vrLen = 2191;
		vrLoc = 0;
	};
	5F64901E17B969F000EFEE76 /* PBXTextBookmark */ = {
		isa = PBXTextBookmark;
		fRef = 5FCC1EBF1599F59A0003D0E9 /* connectedcomponents.cpp */;
		name = "connectedcomponents.cpp: 171";
		rLen = 37;
		rLoc = 6170;
		rType = 0;
		vrLen = 2384;
		vrLoc = 3943;
	};
	5F64901F17B969F000EFEE76 /* PBXTextBookmark */ = {
		isa = PBXTextBookmark;
		fRef = 5F648EDE17B80D7800EFEE76 /* stronglyconnectedcomponents.cpp */;
		name = "stronglyconnectedcomponents.cpp: 41";
		rLen = 0;
		rLoc = 1182;
		rType = 0;
		vrLen = 2064;
		vrLoc = 784;
	};
	5F64902017B969F000EFEE76 /* PBXTextBookmark */ = {
		isa = PBXTextBookmark;
		fRef = 5F648EDE17B80D7800EFEE76 /* stronglyconnectedcomponents.cpp */;
		name = "stronglyconnectedcomponents.cpp: 92";
		rLen = 0;
		rLoc = 2371;
		rType = 0;
		vrLen = 2186;
		vrLoc = 1738;
	};
	5F64902317B969F000EFEE76 /* PBXTextBookmark */ = {
		isa = PBXTextBookmark;
		fRef = 5F41F79F17B0068800C5FD90 /* labelanalysis.hpp */;
		name = "labelanalysis.hpp: 1";
		rLen = 0;
		rLoc = 0;
		rType = 0;
		vrLen = 2159;
		vrLoc = 928;
	};
	5F64902617B969F000EFEE76 /* PBXTextBookmark */ = {
		isa = PBXTextBookmark;
		fRef = 5FCC1EBF1599F59A0003D0E9 /* connectedcomponents.cpp */;
		name = "connectedcomponents.cpp: 51";
		rLen = 34;
		rLoc = 1924;
		rType = 0;
		vrLen = 2468;
		vrLoc = 0;
	};
	5F64902717B969F000EFEE76 /* PBXTextBookmark */ = {
		isa = PBXTextBookmark;
		fRef = 5FCC1EBF1599F59A0003D0E9 /* connectedcomponents.cpp */;
		name = "connectedcomponents.cpp: 51";
		rLen = 34;
		rLoc = 1924;
		rType = 0;
		vrLen = 2468;
		vrLoc = 0;
	};
	5F64902A17B969F000EFEE76 /* PBXTextBookmark */ = {
		isa = PBXTextBookmark;
		fRef = 5F359BF81596B76200AF7672 /* graphchi_program.hpp */;
		name = "graphchi_program.hpp: 70";
		rLen = 0;
		rLoc = 2135;
		rType = 0;
		vrLen = 2318;
		vrLoc = 267;
	};
	5F64902D17B969F000EFEE76 /* PBXTextBookmark */ = {
		isa = PBXTextBookmark;
		fRef = 5F3B0889158AC5520058A8B1 /* graphchi_engine.hpp */;
		name = "graphchi_engine.hpp: 1038";
		rLen = 30;
		rLoc = 42643;
		rType = 0;
		vrLen = 2229;
		vrLoc = 41486;
	};
	5F64902E17B969F000EFEE76 /* PBXTextBookmark */ = {
		isa = PBXTextBookmark;
		fRef = 5F3B0889158AC5520058A8B1 /* graphchi_engine.hpp */;
		name = "graphchi_engine.hpp: 140";
		rLen = 0;
		rLoc = 4310;
		rType = 0;
		vrLen = 2883;
		vrLoc = 26780;
	};
	5F64902F17B969F000EFEE76 /* PBXTextBookmark */ = {
		isa = PBXTextBookmark;
		fRef = 5F648F4F17B835DD00EFEE76 /* graph_objects.hpp */;
		name = "graph_objects.hpp: 116";
		rLen = 194;
		rLoc = 3007;
		rType = 0;
		vrLen = 2010;
		vrLoc = 10031;
	};
	5F64903017B969F000EFEE76 /* PBXTextBookmark */ = {
		isa = PBXTextBookmark;
		fRef = 5F648F4F17B835DD00EFEE76 /* graph_objects.hpp */;
		name = "graph_objects.hpp: 261";
		rLen = 215;
		rLoc = 7734;
		rType = 0;
		vrLen = 2548;
		vrLoc = 6587;
	};
	5F64903317B969F000EFEE76 /* PBXTextBookmark */ = {
		isa = PBXTextBookmark;
		fRef = 5F359BF615955CD100AF7672 /* functional_bulksync.hpp */;
		name = "functional_bulksync.hpp: 50";
		rLen = 2892;
		rLoc = 1335;
		rType = 0;
		vrLen = 2831;
		vrLoc = 1127;
	};
	5F64903617B969F000EFEE76 /* PBXTextBookmark */ = {
		isa = PBXTextBookmark;
		fRef = 5F7A10361589266800748D0D /* vertex_data.hpp */;
		name = "vertex_data.hpp: 76";
		rLen = 76;
		rLoc = 2013;
		rType = 0;
		vrLen = 2283;
		vrLoc = 1377;
	};
	5F64903917B969F000EFEE76 /* PBXTextBookmark */ = {
		isa = PBXTextBookmark;
		fRef = 5FCC1EBD1599F59A0003D0E9 /* application_template.cpp */;
		name = "application_template.cpp: 32";
		rLen = 18;
		rLoc = 887;
		rType = 0;
		vrLen = 2104;
		vrLoc = 0;
	};
	5F64903A17B969F000EFEE76 /* PBXTextBookmark */ = {
		isa = PBXTextBookmark;
		fRef = 5F9EBAAC1593F87D0092F7E2 /* chifilenames.hpp */;
		name = "chifilenames.hpp: 197";
		rLen = 11;
		rLoc = 5555;
		rType = 0;
		vrLen = 1704;
		vrLoc = 4375;
	};
	5F64903B17B96A2700EFEE76 /* PBXTextBookmark */ = {
		isa = PBXTextBookmark;
		fRef = 5F648EDE17B80D7800EFEE76 /* stronglyconnectedcomponents.cpp */;
		name = "stronglyconnectedcomponents.cpp: 91";
		rLen = 0;
		rLoc = 2249;
		rType = 0;
		vrLen = 2228;
		vrLoc = 1738;
	};
	5F64903C17B96A2700EFEE76 /* PBXTextBookmark */ = {
		isa = PBXTextBookmark;
		fRef = 5F41F79F17B0068800C5FD90 /* labelanalysis.hpp */;
		name = "labelanalysis.hpp: 1";
		rLen = 0;
		rLoc = 0;
		rType = 0;
		vrLen = 2159;
		vrLoc = 928;
	};
	5F64903D17B96A2700EFEE76 /* PBXTextBookmark */ = {
		isa = PBXTextBookmark;
		fRef = 5FCC1EBF1599F59A0003D0E9 /* connectedcomponents.cpp */;
		name = "connectedcomponents.cpp: 51";
		rLen = 34;
		rLoc = 1924;
		rType = 0;
		vrLen = 2468;
		vrLoc = 0;
	};
	5F64903E17B96A2700EFEE76 /* PBXTextBookmark */ = {
		isa = PBXTextBookmark;
		fRef = 5F359BF81596B76200AF7672 /* graphchi_program.hpp */;
		name = "graphchi_program.hpp: 70";
		rLen = 0;
		rLoc = 2135;
		rType = 0;
		vrLen = 2318;
		vrLoc = 267;
	};
	5F64903F17B96A2700EFEE76 /* PBXTextBookmark */ = {
		isa = PBXTextBookmark;
		fRef = 5F3B0889158AC5520058A8B1 /* graphchi_engine.hpp */;
		name = "graphchi_engine.hpp: 140";
		rLen = 0;
		rLoc = 4310;
		rType = 0;
		vrLen = 2883;
		vrLoc = 26780;
	};
	5F64904017B96A2700EFEE76 /* PBXTextBookmark */ = {
		isa = PBXTextBookmark;
		fRef = 5F648F4F17B835DD00EFEE76 /* graph_objects.hpp */;
		name = "graph_objects.hpp: 261";
		rLen = 215;
		rLoc = 7734;
		rType = 0;
		vrLen = 2548;
		vrLoc = 6587;
	};
	5F64904117B96A2700EFEE76 /* PBXTextBookmark */ = {
		isa = PBXTextBookmark;
		fRef = 5F359BF615955CD100AF7672 /* functional_bulksync.hpp */;
		name = "functional_bulksync.hpp: 50";
		rLen = 2892;
		rLoc = 1335;
		rType = 0;
		vrLen = 2831;
		vrLoc = 1127;
	};
	5F64904217B96A2700EFEE76 /* PBXTextBookmark */ = {
		isa = PBXTextBookmark;
		fRef = 5F7A10361589266800748D0D /* vertex_data.hpp */;
		name = "vertex_data.hpp: 76";
		rLen = 76;
		rLoc = 2013;
		rType = 0;
		vrLen = 2283;
		vrLoc = 1377;
	};
	5F64904317B96A2700EFEE76 /* PBXTextBookmark */ = {
		isa = PBXTextBookmark;
		fRef = 5FCC1EBD1599F59A0003D0E9 /* application_template.cpp */;
		name = "application_template.cpp: 32";
		rLen = 18;
		rLoc = 887;
		rType = 0;
		vrLen = 2104;
		vrLoc = 0;
	};
	5F64904417B96A2700EFEE76 /* PBXTextBookmark */ = {
		isa = PBXTextBookmark;
		fRef = 5F9EBAAC1593F87D0092F7E2 /* chifilenames.hpp */;
		name = "chifilenames.hpp: 197";
		rLen = 11;
		rLoc = 5555;
		rType = 0;
		vrLen = 1704;
		vrLoc = 4375;
	};
	5F64904D17B96AA300EFEE76 /* PBXTextBookmark */ = {
		isa = PBXTextBookmark;
		fRef = 5F648EDE17B80D7800EFEE76 /* stronglyconnectedcomponents.cpp */;
		name = "stronglyconnectedcomponents.cpp: 95";
		rLen = 0;
		rLoc = 2365;
		rType = 0;
		vrLen = 2181;
		vrLoc = 1738;
	};
	5F64904E17B96AA300EFEE76 /* PBXTextBookmark */ = {
		isa = PBXTextBookmark;
		fRef = 5F648EDE17B80D7800EFEE76 /* stronglyconnectedcomponents.cpp */;
		name = "stronglyconnectedcomponents.cpp: 106";
		rLen = 0;
		rLoc = 2838;
		rType = 0;
		vrLen = 2142;
		vrLoc = 1816;
	};
	5F64904F17B96AA300EFEE76 /* PBXTextBookmark */ = {
		isa = PBXTextBookmark;
		fRef = 5F41F79F17B0068800C5FD90 /* labelanalysis.hpp */;
		name = "labelanalysis.hpp: 1";
		rLen = 0;
		rLoc = 0;
		rType = 0;
		vrLen = 2159;
		vrLoc = 928;
	};
	5F64905017B96AA300EFEE76 /* PBXTextBookmark */ = {
		isa = PBXTextBookmark;
		fRef = 5FCC1EBF1599F59A0003D0E9 /* connectedcomponents.cpp */;
		name = "connectedcomponents.cpp: 51";
		rLen = 34;
		rLoc = 1924;
		rType = 0;
		vrLen = 2468;
		vrLoc = 0;
	};
	5F64905117B96AA300EFEE76 /* PBXTextBookmark */ = {
		isa = PBXTextBookmark;
		fRef = 5F359BF81596B76200AF7672 /* graphchi_program.hpp */;
		name = "graphchi_program.hpp: 70";
		rLen = 0;
		rLoc = 2135;
		rType = 0;
		vrLen = 2318;
		vrLoc = 267;
	};
	5F64905217B96AA300EFEE76 /* PBXTextBookmark */ = {
		isa = PBXTextBookmark;
		fRef = 5F3B0889158AC5520058A8B1 /* graphchi_engine.hpp */;
		name = "graphchi_engine.hpp: 140";
		rLen = 0;
		rLoc = 4310;
		rType = 0;
		vrLen = 2883;
		vrLoc = 26780;
	};
	5F64905317B96AA300EFEE76 /* PBXTextBookmark */ = {
		isa = PBXTextBookmark;
		fRef = 5F648F4F17B835DD00EFEE76 /* graph_objects.hpp */;
		name = "graph_objects.hpp: 261";
		rLen = 215;
		rLoc = 7734;
		rType = 0;
		vrLen = 2548;
		vrLoc = 6587;
	};
	5F64905417B96AA300EFEE76 /* PBXTextBookmark */ = {
		isa = PBXTextBookmark;
		fRef = 5F359BF615955CD100AF7672 /* functional_bulksync.hpp */;
		name = "functional_bulksync.hpp: 50";
		rLen = 2892;
		rLoc = 1335;
		rType = 0;
		vrLen = 2831;
		vrLoc = 1127;
	};
	5F64905517B96AA300EFEE76 /* PBXTextBookmark */ = {
		isa = PBXTextBookmark;
		fRef = 5F7A10361589266800748D0D /* vertex_data.hpp */;
		name = "vertex_data.hpp: 76";
		rLen = 76;
		rLoc = 2013;
		rType = 0;
		vrLen = 2283;
		vrLoc = 1377;
	};
	5F64905617B96AA300EFEE76 /* PBXTextBookmark */ = {
		isa = PBXTextBookmark;
		fRef = 5FCC1EBD1599F59A0003D0E9 /* application_template.cpp */;
		name = "application_template.cpp: 32";
		rLen = 18;
		rLoc = 887;
		rType = 0;
		vrLen = 2104;
		vrLoc = 0;
	};
	5F64905717B96AA300EFEE76 /* PBXTextBookmark */ = {
		isa = PBXTextBookmark;
		fRef = 5F9EBAAC1593F87D0092F7E2 /* chifilenames.hpp */;
		name = "chifilenames.hpp: 197";
		rLen = 11;
		rLoc = 5555;
		rType = 0;
		vrLen = 1704;
		vrLoc = 4375;
	};
	5F64905E17B96AEB00EFEE76 /* PBXTextBookmark */ = {
		isa = PBXTextBookmark;
		fRef = 5F648EDE17B80D7800EFEE76 /* stronglyconnectedcomponents.cpp */;
		name = "stronglyconnectedcomponents.cpp: 253";
		rLen = 0;
		rLoc = 8993;
		rType = 0;
		vrLen = 1793;
		vrLoc = 3563;
	};
	5F64905F17B96AEB00EFEE76 /* PBXTextBookmark */ = {
		isa = PBXTextBookmark;
		fRef = 5F648FC017B94BB700EFEE76 /* unionfind_connectedcomps.cpp */;
		name = "unionfind_connectedcomps.cpp: 196";
		rLen = 0;
		rLoc = 5653;
		rType = 0;
		vrLen = 1344;
		vrLoc = 3608;
	};
	5F64906017B96AEB00EFEE76 /* PBXTextBookmark */ = {
		isa = PBXTextBookmark;
		fRef = 5F41F79F17B0068800C5FD90 /* labelanalysis.hpp */;
		name = "labelanalysis.hpp: 116";
		rLen = 54;
		rLoc = 3712;
		rType = 0;
		vrLen = 1526;
		vrLoc = 2902;
	};
	5F64906117B96AEB00EFEE76 /* PBXTextBookmark */ = {
		isa = PBXTextBookmark;
		fRef = 5F64906217B96AEB00EFEE76 /* stl_function.h */;
		name = "stl_function.h: 227";
		rLen = 0;
		rLoc = 8207;
		rType = 0;
		vrLen = 1341;
		vrLoc = 7451;
	};
	5F64906217B96AEB00EFEE76 /* stl_function.h */ = {
		isa = PBXFileReference;
		name = stl_function.h;
		path = "/usr/include/c++/4.2.1/bits/stl_function.h";
		sourceTree = "<absolute>";
	};
	5F64906317B96AEB00EFEE76 /* XCBuildMessageTextBookmark */ = {
		isa = PBXTextBookmark;
		comments = "No match for 'operator<<' in 'std::operator<< [with _Traits = std::char_traits<char>](((std::basic_ostream<char, std::char_traits<char> >&)((std::basic_ostream<char, std::char_traits<char> >*)std::cout. std::basic_ostream<_CharT, _Traits>::operator<< [with _CharT = char, _Traits = std::char_traits<char>]((i + 1)))), ((const char*)\". label: \")) << curlabels. std::vector<_Tp, _Alloc>::operator[] [with _Tp = labelcount_tt<SCCinfo>, _Alloc = std::allocator<labelcount_tt<SCCinfo> >](((long unsigned int)i))->labelcount_tt<SCCinfo>::label'";
		fRef = 5F64906417B96AEB00EFEE76 /* labelanalysis.hpp */;
		fallbackIsa = XCBuildMessageTextBookmark;
		rLen = 1;
		rLoc = 181;
		rType = 1;
	};
	5F64906417B96AEB00EFEE76 /* labelanalysis.hpp */ = {
		isa = PBXFileReference;
		lastKnownFileType = sourcecode.cpp.h;
		name = labelanalysis.hpp;
		path = ../src/util/labelanalysis.hpp;
		sourceTree = "<group>";
		uiCtxt = {
			sepNavIntBoundsRect = "{{0, 0}, {1268, 2483}}";
			sepNavSelRange = "{5616, 0}";
			sepNavVisRange = "{5076, 1326}";
		};
	};
	5F64906517B96AEB00EFEE76 /* PBXTextBookmark */ = {
		isa = PBXTextBookmark;
		fRef = 5F41F79F17B0068800C5FD90 /* labelanalysis.hpp */;
		name = "labelanalysis.hpp: 180";
		rLen = 118;
		rLoc = 6201;
		rType = 0;
		vrLen = 1530;
		vrLoc = 4814;
	};
	5F64906A17B96BB800EFEE76 /* PBXTextBookmark */ = {
		isa = PBXTextBookmark;
		fRef = 5F648EDE17B80D7800EFEE76 /* stronglyconnectedcomponents.cpp */;
		name = "stronglyconnectedcomponents.cpp: 85";
		rLen = 0;
		rLoc = 2249;
		rType = 0;
		vrLen = 2081;
		vrLoc = 1901;
	};
	5F64906B17B96BB800EFEE76 /* PBXTextBookmark */ = {
		isa = PBXTextBookmark;
		fRef = 5F41F79F17B0068800C5FD90 /* labelanalysis.hpp */;
		rLen = 0;
		rLoc = 173;
		rType = 1;
	};
	5F64906C17B96BB800EFEE76 /* PBXTextBookmark */ = {
		isa = PBXTextBookmark;
		fRef = 5F64906417B96AEB00EFEE76 /* labelanalysis.hpp */;
		name = "labelanalysis.hpp: 175";
		rLen = 0;
		rLoc = 5922;
		rType = 0;
		vrLen = 2485;
		vrLoc = 3887;
	};
	5F64906D17B96BB800EFEE76 /* PBXTextBookmark */ = {
		isa = PBXTextBookmark;
		fRef = 5F64906417B96AEB00EFEE76 /* labelanalysis.hpp */;
		name = "labelanalysis.hpp: 1";
		rLen = 0;
		rLoc = 0;
		rType = 0;
		vrLen = 2120;
		vrLoc = 928;
	};
	5F64906E17B96BB800EFEE76 /* PBXTextBookmark */ = {
		isa = PBXTextBookmark;
		fRef = 5FCC1EBF1599F59A0003D0E9 /* connectedcomponents.cpp */;
		name = "connectedcomponents.cpp: 51";
		rLen = 34;
		rLoc = 1924;
		rType = 0;
		vrLen = 2428;
		vrLoc = 0;
	};
	5F64906F17B96BB800EFEE76 /* PBXTextBookmark */ = {
		isa = PBXTextBookmark;
		fRef = 5F359BF81596B76200AF7672 /* graphchi_program.hpp */;
		name = "graphchi_program.hpp: 70";
		rLen = 0;
		rLoc = 2135;
		rType = 0;
		vrLen = 2309;
		vrLoc = 267;
	};
	5F64907017B96BB800EFEE76 /* PBXTextBookmark */ = {
		isa = PBXTextBookmark;
		fRef = 5F3B0889158AC5520058A8B1 /* graphchi_engine.hpp */;
		name = "graphchi_engine.hpp: 140";
		rLen = 0;
		rLoc = 4310;
		rType = 0;
		vrLen = 2922;
		vrLoc = 26856;
	};
	5F64907117B96BB800EFEE76 /* PBXTextBookmark */ = {
		isa = PBXTextBookmark;
		fRef = 5F648F4F17B835DD00EFEE76 /* graph_objects.hpp */;
		name = "graph_objects.hpp: 261";
		rLen = 215;
		rLoc = 7734;
		rType = 0;
		vrLen = 2239;
		vrLoc = 6936;
	};
	5F64907217B96BB800EFEE76 /* PBXTextBookmark */ = {
		isa = PBXTextBookmark;
		fRef = 5F359BF615955CD100AF7672 /* functional_bulksync.hpp */;
		name = "functional_bulksync.hpp: 50";
		rLen = 2892;
		rLoc = 1335;
		rType = 0;
		vrLen = 2794;
		vrLoc = 1127;
	};
	5F64907317B96BB800EFEE76 /* PBXTextBookmark */ = {
		isa = PBXTextBookmark;
		fRef = 5F7A10361589266800748D0D /* vertex_data.hpp */;
		name = "vertex_data.hpp: 76";
		rLen = 76;
		rLoc = 2013;
		rType = 0;
		vrLen = 2270;
		vrLoc = 1377;
	};
	5F64907417B96BB800EFEE76 /* PBXTextBookmark */ = {
		isa = PBXTextBookmark;
		fRef = 5FCC1EBD1599F59A0003D0E9 /* application_template.cpp */;
		name = "application_template.cpp: 32";
		rLen = 18;
		rLoc = 887;
		rType = 0;
		vrLen = 1999;
		vrLoc = 0;
	};
	5F64907517B96BB800EFEE76 /* PBXTextBookmark */ = {
		isa = PBXTextBookmark;
		fRef = 5F9EBAAC1593F87D0092F7E2 /* chifilenames.hpp */;
		name = "chifilenames.hpp: 197";
		rLen = 11;
		rLoc = 5555;
		rType = 0;
		vrLen = 1695;
		vrLoc = 4375;
	};
	5F64907F17B96C1100EFEE76 /* PBXTextBookmark */ = {
		isa = PBXTextBookmark;
		fRef = 5F64906417B96AEB00EFEE76 /* labelanalysis.hpp */;
		name = "labelanalysis.hpp: 168";
		rLen = 32;
		rLoc = 5587;
		rType = 0;
		vrLen = 1316;
		vrLoc = 5090;
	};
	5F64908017B96C1100EFEE76 /* XCBuildMessageTextBookmark */ = {
		isa = PBXTextBookmark;
		comments = "No matching function for call to 'std::basic_ofstream<char, std::char_traits<char> >::open(const char*&, const char [2])'";
		fRef = 5F64908117B96C1100EFEE76 /* labelanalysis.hpp */;
		fallbackIsa = XCBuildMessageTextBookmark;
		rLen = 1;
		rLoc = 167;
		rType = 1;
	};
	5F64908117B96C1100EFEE76 /* labelanalysis.hpp */ = {
		isa = PBXFileReference;
		lastKnownFileType = sourcecode.cpp.h;
		name = labelanalysis.hpp;
		path = ../src/util/labelanalysis.hpp;
		sourceTree = "<group>";
		uiCtxt = {
			sepNavIntBoundsRect = "{{0, 0}, {961, 2587}}";
			sepNavSelRange = "{0, 0}";
			sepNavVisRange = "{928, 2169}";
		};
	};
	5F64908217B96C1100EFEE76 /* PBXTextBookmark */ = {
		isa = PBXTextBookmark;
		fRef = 5F64906417B96AEB00EFEE76 /* labelanalysis.hpp */;
		name = "labelanalysis.hpp: 168";
		rLen = 0;
		rLoc = 5616;
		rType = 0;
		vrLen = 1326;
		vrLoc = 5076;
	};
	5F64908517B96C1A00EFEE76 /* PBXTextBookmark */ = {
		isa = PBXTextBookmark;
		fRef = 5F64908117B96C1100EFEE76 /* labelanalysis.hpp */;
		name = "labelanalysis.hpp: 37";
		rLen = 0;
		rLoc = 1045;
		rType = 0;
		vrLen = 2496;
		vrLoc = 3906;
	};
	5F64908617B96C1A00EFEE76 /* PBXTextBookmark */ = {
		isa = PBXTextBookmark;
		fRef = 5F64908117B96C1100EFEE76 /* labelanalysis.hpp */;
		name = "labelanalysis.hpp: 1";
		rLen = 0;
		rLoc = 0;
		rType = 0;
		vrLen = 2169;
		vrLoc = 928;
	};
	5F64908717B96C1A00EFEE76 /* PBXTextBookmark */ = {
		isa = PBXTextBookmark;
		fRef = 5FCC1EBF1599F59A0003D0E9 /* connectedcomponents.cpp */;
		name = "connectedcomponents.cpp: 51";
		rLen = 34;
		rLoc = 1924;
		rType = 0;
		vrLen = 2468;
		vrLoc = 0;
	};
	5F64908817B96C1A00EFEE76 /* PBXTextBookmark */ = {
		isa = PBXTextBookmark;
		fRef = 5F359BF81596B76200AF7672 /* graphchi_program.hpp */;
		name = "graphchi_program.hpp: 70";
		rLen = 0;
		rLoc = 2135;
		rType = 0;
		vrLen = 2318;
		vrLoc = 267;
	};
	5F64908917B96C1A00EFEE76 /* PBXTextBookmark */ = {
		isa = PBXTextBookmark;
		fRef = 5F3B0889158AC5520058A8B1 /* graphchi_engine.hpp */;
		name = "graphchi_engine.hpp: 140";
		rLen = 0;
		rLoc = 4310;
		rType = 0;
		vrLen = 2987;
		vrLoc = 26875;
	};
	5F64908A17B96C1A00EFEE76 /* PBXTextBookmark */ = {
		isa = PBXTextBookmark;
		fRef = 5F648F4F17B835DD00EFEE76 /* graph_objects.hpp */;
		name = "graph_objects.hpp: 261";
		rLen = 215;
		rLoc = 7734;
		rType = 0;
		vrLen = 2290;
		vrLoc = 7029;
	};
	5F64908B17B96C1A00EFEE76 /* PBXTextBookmark */ = {
		isa = PBXTextBookmark;
		fRef = 5F359BF615955CD100AF7672 /* functional_bulksync.hpp */;
		name = "functional_bulksync.hpp: 50";
		rLen = 2892;
		rLoc = 1335;
		rType = 0;
		vrLen = 2831;
		vrLoc = 1127;
	};
	5F64908C17B96C1A00EFEE76 /* PBXTextBookmark */ = {
		isa = PBXTextBookmark;
		fRef = 5F7A10361589266800748D0D /* vertex_data.hpp */;
		name = "vertex_data.hpp: 76";
		rLen = 76;
		rLoc = 2013;
		rType = 0;
		vrLen = 2283;
		vrLoc = 1377;
	};
	5F64908D17B96C1A00EFEE76 /* PBXTextBookmark */ = {
		isa = PBXTextBookmark;
		fRef = 5FCC1EBD1599F59A0003D0E9 /* application_template.cpp */;
		name = "application_template.cpp: 32";
		rLen = 18;
		rLoc = 887;
		rType = 0;
		vrLen = 2104;
		vrLoc = 0;
	};
	5F64908E17B96C1A00EFEE76 /* PBXTextBookmark */ = {
		isa = PBXTextBookmark;
		fRef = 5F9EBAAC1593F87D0092F7E2 /* chifilenames.hpp */;
		name = "chifilenames.hpp: 197";
		rLen = 11;
		rLoc = 5555;
		rType = 0;
		vrLen = 1704;
		vrLoc = 4375;
	};
	5F64908F17B9743100EFEE76 /* PBXTextBookmark */ = {
		isa = PBXTextBookmark;
		fRef = 5F64908117B96C1100EFEE76 /* labelanalysis.hpp */;
		name = "labelanalysis.hpp: 37";
		rLen = 0;
		rLoc = 1045;
		rType = 0;
		vrLen = 2521;
		vrLoc = 3881;
	};
	5F64909017B9743100EFEE76 /* PBXTextBookmark */ = {
		isa = PBXTextBookmark;
		fRef = 5F7A10311589266800748D0D /* ischeduler.hpp */;
		name = "ischeduler.hpp: 41";
		rLen = 26;
		rLoc = 1073;
		rType = 0;
		vrLen = 2214;
		vrLoc = 0;
	};
	5F64909117B9743100EFEE76 /* PBXTextBookmark */ = {
		isa = PBXTextBookmark;
		fRef = 5F7A10A7158A669300748D0D /* bitset_scheduler.hpp */;
		name = "bitset_scheduler.hpp: 69";
		rLen = 0;
		rLoc = 2127;
		rType = 0;
		vrLen = 2132;
		vrLoc = 754;
	};
	5F64909217B9743100EFEE76 /* PBXTextBookmark */ = {
		isa = PBXTextBookmark;
		fRef = 5F648EDE17B80D7800EFEE76 /* stronglyconnectedcomponents.cpp */;
		name = "stronglyconnectedcomponents.cpp: 85";
		rLen = 0;
		rLoc = 2249;
		rType = 0;
		vrLen = 2192;
		vrLoc = 1874;
	};
	5F64909317B9743100EFEE76 /* PBXTextBookmark */ = {
		isa = PBXTextBookmark;
		fRef = 5F648EDE17B80D7800EFEE76 /* stronglyconnectedcomponents.cpp */;
		name = "stronglyconnectedcomponents.cpp: 248";
		rLen = 0;
		rLoc = 8097;
		rType = 0;
		vrLen = 2661;
		vrLoc = 5546;
	};
	5F64909417B9743100EFEE76 /* PBXTextBookmark */ = {
		isa = PBXTextBookmark;
		fRef = 5F64908117B96C1100EFEE76 /* labelanalysis.hpp */;
		name = "labelanalysis.hpp: 1";
		rLen = 0;
		rLoc = 0;
		rType = 0;
		vrLen = 2169;
		vrLoc = 928;
	};
	5F64909517B9743100EFEE76 /* PBXTextBookmark */ = {
		isa = PBXTextBookmark;
		fRef = 5FCC1EBF1599F59A0003D0E9 /* connectedcomponents.cpp */;
		name = "connectedcomponents.cpp: 51";
		rLen = 34;
		rLoc = 1924;
		rType = 0;
		vrLen = 2468;
		vrLoc = 0;
	};
	5F64909617B9743100EFEE76 /* PBXTextBookmark */ = {
		isa = PBXTextBookmark;
		fRef = 5F359BF81596B76200AF7672 /* graphchi_program.hpp */;
		name = "graphchi_program.hpp: 70";
		rLen = 0;
		rLoc = 2135;
		rType = 0;
		vrLen = 2318;
		vrLoc = 267;
	};
	5F64909717B9743100EFEE76 /* PBXTextBookmark */ = {
		isa = PBXTextBookmark;
		fRef = 5F3B0889158AC5520058A8B1 /* graphchi_engine.hpp */;
		name = "graphchi_engine.hpp: 140";
		rLen = 0;
		rLoc = 4310;
		rType = 0;
		vrLen = 2987;
		vrLoc = 26875;
	};
	5F64909817B9743100EFEE76 /* PBXTextBookmark */ = {
		isa = PBXTextBookmark;
		fRef = 5F648F4F17B835DD00EFEE76 /* graph_objects.hpp */;
		name = "graph_objects.hpp: 261";
		rLen = 215;
		rLoc = 7734;
		rType = 0;
		vrLen = 2290;
		vrLoc = 7029;
	};
	5F64909917B9743100EFEE76 /* PBXTextBookmark */ = {
		isa = PBXTextBookmark;
		fRef = 5F359BF615955CD100AF7672 /* functional_bulksync.hpp */;
		name = "functional_bulksync.hpp: 50";
		rLen = 2892;
		rLoc = 1335;
		rType = 0;
		vrLen = 2831;
		vrLoc = 1127;
	};
	5F64909A17B9743100EFEE76 /* PBXTextBookmark */ = {
		isa = PBXTextBookmark;
		fRef = 5F7A10361589266800748D0D /* vertex_data.hpp */;
		name = "vertex_data.hpp: 76";
		rLen = 76;
		rLoc = 2013;
		rType = 0;
		vrLen = 2283;
		vrLoc = 1377;
	};
	5F64909B17B9743100EFEE76 /* PBXTextBookmark */ = {
		isa = PBXTextBookmark;
		fRef = 5FCC1EBD1599F59A0003D0E9 /* application_template.cpp */;
		name = "application_template.cpp: 32";
		rLen = 18;
		rLoc = 887;
		rType = 0;
		vrLen = 2104;
		vrLoc = 0;
	};
	5F64909C17B9743100EFEE76 /* PBXTextBookmark */ = {
		isa = PBXTextBookmark;
		fRef = 5F9EBAAC1593F87D0092F7E2 /* chifilenames.hpp */;
		name = "chifilenames.hpp: 197";
		rLen = 11;
		rLoc = 5555;
		rType = 0;
		vrLen = 1704;
		vrLoc = 4375;
	};
	5F6490A117B9748500EFEE76 /* PBXTextBookmark */ = {
		isa = PBXTextBookmark;
		fRef = 5F648EDE17B80D7800EFEE76 /* stronglyconnectedcomponents.cpp */;
		name = "stronglyconnectedcomponents.cpp: 248";
		rLen = 0;
		rLoc = 8097;
		rType = 0;
		vrLen = 2600;
		vrLoc = 5683;
	};
	5F6490A217B9748500EFEE76 /* PBXTextBookmark */ = {
		isa = PBXTextBookmark;
		fRef = 5F64908117B96C1100EFEE76 /* labelanalysis.hpp */;
		name = "labelanalysis.hpp: 37";
		rLen = 0;
		rLoc = 1045;
		rType = 0;
		vrLen = 2590;
		vrLoc = 3812;
	};
	5F6490A317B9748500EFEE76 /* PBXTextBookmark */ = {
		isa = PBXTextBookmark;
		fRef = 5F64908117B96C1100EFEE76 /* labelanalysis.hpp */;
		name = "labelanalysis.hpp: 182";
		rLen = 0;
		rLoc = 6305;
		rType = 0;
		vrLen = 2593;
		vrLoc = 3812;
	};
	5F6490A417B9748500EFEE76 /* PBXTextBookmark */ = {
		isa = PBXTextBookmark;
		fRef = 5F64908117B96C1100EFEE76 /* labelanalysis.hpp */;
		name = "labelanalysis.hpp: 1";
		rLen = 0;
		rLoc = 0;
		rType = 0;
		vrLen = 2169;
		vrLoc = 928;
	};
	5F6490A517B9748500EFEE76 /* PBXTextBookmark */ = {
		isa = PBXTextBookmark;
		fRef = 5FCC1EBF1599F59A0003D0E9 /* connectedcomponents.cpp */;
		name = "connectedcomponents.cpp: 51";
		rLen = 34;
		rLoc = 1924;
		rType = 0;
		vrLen = 2468;
		vrLoc = 0;
	};
	5F6490A617B9748500EFEE76 /* PBXTextBookmark */ = {
		isa = PBXTextBookmark;
		fRef = 5F359BF81596B76200AF7672 /* graphchi_program.hpp */;
		name = "graphchi_program.hpp: 70";
		rLen = 0;
		rLoc = 2135;
		rType = 0;
		vrLen = 2318;
		vrLoc = 267;
	};
	5F6490A717B9748500EFEE76 /* PBXTextBookmark */ = {
		isa = PBXTextBookmark;
		fRef = 5F3B0889158AC5520058A8B1 /* graphchi_engine.hpp */;
		name = "graphchi_engine.hpp: 140";
		rLen = 0;
		rLoc = 4310;
		rType = 0;
		vrLen = 2986;
		vrLoc = 26958;
	};
	5F6490A817B9748500EFEE76 /* PBXTextBookmark */ = {
		isa = PBXTextBookmark;
		fRef = 5F648F4F17B835DD00EFEE76 /* graph_objects.hpp */;
		name = "graph_objects.hpp: 261";
		rLen = 215;
		rLoc = 7734;
		rType = 0;
		vrLen = 2286;
		vrLoc = 7054;
	};
	5F6490A917B9748500EFEE76 /* PBXTextBookmark */ = {
		isa = PBXTextBookmark;
		fRef = 5F359BF615955CD100AF7672 /* functional_bulksync.hpp */;
		name = "functional_bulksync.hpp: 50";
		rLen = 2892;
		rLoc = 1335;
		rType = 0;
		vrLen = 2831;
		vrLoc = 1127;
	};
	5F6490AA17B9748500EFEE76 /* PBXTextBookmark */ = {
		isa = PBXTextBookmark;
		fRef = 5F7A10361589266800748D0D /* vertex_data.hpp */;
		name = "vertex_data.hpp: 76";
		rLen = 76;
		rLoc = 2013;
		rType = 0;
		vrLen = 2283;
		vrLoc = 1377;
	};
	5F6490AB17B9748500EFEE76 /* PBXTextBookmark */ = {
		isa = PBXTextBookmark;
		fRef = 5FCC1EBD1599F59A0003D0E9 /* application_template.cpp */;
		name = "application_template.cpp: 32";
		rLen = 18;
		rLoc = 887;
		rType = 0;
		vrLen = 2104;
		vrLoc = 0;
	};
	5F6490AC17B9748500EFEE76 /* PBXTextBookmark */ = {
		isa = PBXTextBookmark;
		fRef = 5F9EBAAC1593F87D0092F7E2 /* chifilenames.hpp */;
		name = "chifilenames.hpp: 197";
		rLen = 11;
		rLoc = 5555;
		rType = 0;
		vrLen = 1704;
		vrLoc = 4375;
	};
	5F6490AD17B974B200EFEE76 /* PBXTextBookmark */ = {
		isa = PBXTextBookmark;
		fRef = 5F64908117B96C1100EFEE76 /* labelanalysis.hpp */;
		name = "labelanalysis.hpp: 182";
		rLen = 0;
		rLoc = 6305;
		rType = 0;
		vrLen = 2593;
		vrLoc = 3812;
	};
	5F6490AE17B974B200EFEE76 /* PBXTextBookmark */ = {
		isa = PBXTextBookmark;
		fRef = 5F7A10A7158A669300748D0D /* bitset_scheduler.hpp */;
		name = "bitset_scheduler.hpp: 69";
		rLen = 0;
		rLoc = 2127;
		rType = 0;
		vrLen = 2106;
		vrLoc = 754;
	};
	5F6490AF17B974B200EFEE76 /* PBXTextBookmark */ = {
		isa = PBXTextBookmark;
		fRef = 5F7A10A7158A669300748D0D /* bitset_scheduler.hpp */;
		name = "bitset_scheduler.hpp: 66";
		rLen = 0;
		rLoc = 1963;
		rType = 0;
		vrLen = 2112;
		vrLoc = 754;
	};
	5F6490B017B974B200EFEE76 /* PBXTextBookmark */ = {
		isa = PBXTextBookmark;
		fRef = 5F64908117B96C1100EFEE76 /* labelanalysis.hpp */;
		name = "labelanalysis.hpp: 1";
		rLen = 0;
		rLoc = 0;
		rType = 0;
		vrLen = 2169;
		vrLoc = 928;
	};
	5F6490B117B974B200EFEE76 /* PBXTextBookmark */ = {
		isa = PBXTextBookmark;
		fRef = 5FCC1EBF1599F59A0003D0E9 /* connectedcomponents.cpp */;
		name = "connectedcomponents.cpp: 51";
		rLen = 34;
		rLoc = 1924;
		rType = 0;
		vrLen = 2468;
		vrLoc = 0;
	};
	5F6490B217B974B200EFEE76 /* PBXTextBookmark */ = {
		isa = PBXTextBookmark;
		fRef = 5F359BF81596B76200AF7672 /* graphchi_program.hpp */;
		name = "graphchi_program.hpp: 70";
		rLen = 0;
		rLoc = 2135;
		rType = 0;
		vrLen = 2318;
		vrLoc = 267;
	};
	5F6490B317B974B200EFEE76 /* PBXTextBookmark */ = {
		isa = PBXTextBookmark;
		fRef = 5F3B0889158AC5520058A8B1 /* graphchi_engine.hpp */;
		name = "graphchi_engine.hpp: 140";
		rLen = 0;
		rLoc = 4310;
		rType = 0;
		vrLen = 2986;
		vrLoc = 26958;
	};
	5F6490B417B974B200EFEE76 /* PBXTextBookmark */ = {
		isa = PBXTextBookmark;
		fRef = 5F648F4F17B835DD00EFEE76 /* graph_objects.hpp */;
		name = "graph_objects.hpp: 261";
		rLen = 215;
		rLoc = 7734;
		rType = 0;
		vrLen = 2286;
		vrLoc = 7054;
	};
	5F6490B517B974B200EFEE76 /* PBXTextBookmark */ = {
		isa = PBXTextBookmark;
		fRef = 5F359BF615955CD100AF7672 /* functional_bulksync.hpp */;
		name = "functional_bulksync.hpp: 50";
		rLen = 2892;
		rLoc = 1335;
		rType = 0;
		vrLen = 2831;
		vrLoc = 1127;
	};
	5F6490B617B974B200EFEE76 /* PBXTextBookmark */ = {
		isa = PBXTextBookmark;
		fRef = 5F7A10361589266800748D0D /* vertex_data.hpp */;
		name = "vertex_data.hpp: 76";
		rLen = 76;
		rLoc = 2013;
		rType = 0;
		vrLen = 2283;
		vrLoc = 1377;
	};
	5F6490B717B974B200EFEE76 /* PBXTextBookmark */ = {
		isa = PBXTextBookmark;
		fRef = 5FCC1EBD1599F59A0003D0E9 /* application_template.cpp */;
		name = "application_template.cpp: 32";
		rLen = 18;
		rLoc = 887;
		rType = 0;
		vrLen = 2104;
		vrLoc = 0;
	};
	5F6490B817B974B200EFEE76 /* PBXTextBookmark */ = {
		isa = PBXTextBookmark;
		fRef = 5F9EBAAC1593F87D0092F7E2 /* chifilenames.hpp */;
		name = "chifilenames.hpp: 197";
		rLen = 11;
		rLoc = 5555;
		rType = 0;
		vrLen = 1704;
		vrLoc = 4375;
	};
	5F6490B917B974C000EFEE76 /* PBXTextBookmark */ = {
		isa = PBXTextBookmark;
		fRef = 5F7A10A7158A669300748D0D /* bitset_scheduler.hpp */;
		name = "bitset_scheduler.hpp: 66";
		rLen = 32;
		rLoc = 1931;
		rType = 0;
		vrLen = 2112;
		vrLoc = 754;
	};
	5F6490BA17B974C000EFEE76 /* PBXTextBookmark */ = {
		isa = PBXTextBookmark;
		fRef = 5F7A10311589266800748D0D /* ischeduler.hpp */;
		name = "ischeduler.hpp: 41";
		rLen = 26;
		rLoc = 1073;
		rType = 0;
		vrLen = 2214;
		vrLoc = 0;
	};
	5F6490BB17B974C000EFEE76 /* PBXTextBookmark */ = {
		isa = PBXTextBookmark;
		fRef = 5F7A10311589266800748D0D /* ischeduler.hpp */;
		name = "ischeduler.hpp: 41";
		rLen = 0;
		rLoc = 1105;
		rType = 0;
		vrLen = 2220;
		vrLoc = 0;
	};
	5F6490BC17B974C000EFEE76 /* PBXTextBookmark */ = {
		isa = PBXTextBookmark;
		fRef = 5F64908117B96C1100EFEE76 /* labelanalysis.hpp */;
		name = "labelanalysis.hpp: 1";
		rLen = 0;
		rLoc = 0;
		rType = 0;
		vrLen = 2169;
		vrLoc = 928;
	};
<<<<<<< HEAD
	5F41F80617B00D1700C5FD90 /* PBXTextBookmark */ = {
=======
	5F6490BD17B974C000EFEE76 /* PBXTextBookmark */ = {
		isa = PBXTextBookmark;
		fRef = 5FCC1EBF1599F59A0003D0E9 /* connectedcomponents.cpp */;
		name = "connectedcomponents.cpp: 51";
		rLen = 34;
		rLoc = 1924;
		rType = 0;
		vrLen = 2468;
		vrLoc = 0;
	};
	5F6490BE17B974C000EFEE76 /* PBXTextBookmark */ = {
>>>>>>> 13bfbb4b
		isa = PBXTextBookmark;
		fRef = 5F359BF81596B76200AF7672 /* graphchi_program.hpp */;
		name = "graphchi_program.hpp: 70";
		rLen = 0;
		rLoc = 2135;
		rType = 0;
		vrLen = 2318;
		vrLoc = 267;
	};
	5F6490BF17B974C000EFEE76 /* PBXTextBookmark */ = {
		isa = PBXTextBookmark;
		fRef = 5F3B0889158AC5520058A8B1 /* graphchi_engine.hpp */;
		name = "graphchi_engine.hpp: 140";
		rLen = 0;
		rLoc = 4310;
		rType = 0;
		vrLen = 2986;
		vrLoc = 26958;
	};
<<<<<<< HEAD
	5F41F89817B0157600C5FD90 /* PBXTextBookmark */ = {
=======
	5F6490C017B974C000EFEE76 /* PBXTextBookmark */ = {
		isa = PBXTextBookmark;
		fRef = 5F648F4F17B835DD00EFEE76 /* graph_objects.hpp */;
		name = "graph_objects.hpp: 261";
		rLen = 215;
		rLoc = 7734;
		rType = 0;
		vrLen = 2286;
		vrLoc = 7054;
	};
	5F6490C117B974C000EFEE76 /* PBXTextBookmark */ = {
		isa = PBXTextBookmark;
		fRef = 5F359BF615955CD100AF7672 /* functional_bulksync.hpp */;
		name = "functional_bulksync.hpp: 50";
		rLen = 2892;
		rLoc = 1335;
		rType = 0;
		vrLen = 2831;
		vrLoc = 1127;
	};
	5F6490C217B974C000EFEE76 /* PBXTextBookmark */ = {
		isa = PBXTextBookmark;
		fRef = 5F7A10361589266800748D0D /* vertex_data.hpp */;
		name = "vertex_data.hpp: 76";
		rLen = 76;
		rLoc = 2013;
		rType = 0;
		vrLen = 2283;
		vrLoc = 1377;
	};
	5F6490C317B974C000EFEE76 /* PBXTextBookmark */ = {
		isa = PBXTextBookmark;
		fRef = 5FCC1EBD1599F59A0003D0E9 /* application_template.cpp */;
		name = "application_template.cpp: 32";
		rLen = 18;
		rLoc = 887;
		rType = 0;
		vrLen = 2104;
		vrLoc = 0;
	};
	5F6490C417B974C000EFEE76 /* PBXTextBookmark */ = {
		isa = PBXTextBookmark;
		fRef = 5F9EBAAC1593F87D0092F7E2 /* chifilenames.hpp */;
		name = "chifilenames.hpp: 197";
		rLen = 11;
		rLoc = 5555;
		rType = 0;
		vrLen = 1704;
		vrLoc = 4375;
	};
	5F6490C517BA91DE00EFEE76 /* PBXTextBookmark */ = {
>>>>>>> 13bfbb4b
		isa = PBXTextBookmark;
		fRef = 5F7A10311589266800748D0D /* ischeduler.hpp */;
		name = "ischeduler.hpp: 41";
		rLen = 0;
		rLoc = 1105;
		rType = 0;
		vrLen = 2220;
		vrLoc = 0;
	};
	5F6490C617BA91DE00EFEE76 /* PBXTextBookmark */ = {
		isa = PBXTextBookmark;
		fRef = 5F648EDE17B80D7800EFEE76 /* stronglyconnectedcomponents.cpp */;
		name = "stronglyconnectedcomponents.cpp: 248";
		rLen = 0;
		rLoc = 8097;
		rType = 0;
		vrLen = 2600;
		vrLoc = 5683;
	};
	5F6490C717BA91DE00EFEE76 /* PBXTextBookmark */ = {
		isa = PBXTextBookmark;
		fRef = 5F648EDE17B80D7800EFEE76 /* stronglyconnectedcomponents.cpp */;
		name = "stronglyconnectedcomponents.cpp: 248";
		rLen = 0;
		rLoc = 8097;
		rType = 0;
		vrLen = 2600;
		vrLoc = 5683;
	};
<<<<<<< HEAD
	5F54B84615FD4B2500B3842C /* chivector.hpp */ = {
		uiCtxt = {
			sepNavIntBoundsRect = "{{0, 0}, {964, 1807}}";
			sepNavSelRange = "{0, 0}";
			sepNavVisRange = "{0, 1270}";
		};
=======
	5F6490C817BA91DE00EFEE76 /* PBXTextBookmark */ = {
		isa = PBXTextBookmark;
		fRef = 5F64908117B96C1100EFEE76 /* labelanalysis.hpp */;
		name = "labelanalysis.hpp: 1";
		rLen = 0;
		rLoc = 0;
		rType = 0;
		vrLen = 2169;
		vrLoc = 928;
	};
	5F6490C917BA91DE00EFEE76 /* PBXTextBookmark */ = {
		isa = PBXTextBookmark;
		fRef = 5FCC1EBF1599F59A0003D0E9 /* connectedcomponents.cpp */;
		name = "connectedcomponents.cpp: 51";
		rLen = 34;
		rLoc = 1924;
		rType = 0;
		vrLen = 2468;
		vrLoc = 0;
	};
	5F6490CA17BA91DE00EFEE76 /* PBXTextBookmark */ = {
		isa = PBXTextBookmark;
		fRef = 5F359BF81596B76200AF7672 /* graphchi_program.hpp */;
		name = "graphchi_program.hpp: 70";
		rLen = 0;
		rLoc = 2135;
		rType = 0;
		vrLen = 2318;
		vrLoc = 267;
	};
	5F6490CB17BA91DE00EFEE76 /* PBXTextBookmark */ = {
		isa = PBXTextBookmark;
		fRef = 5F3B0889158AC5520058A8B1 /* graphchi_engine.hpp */;
		name = "graphchi_engine.hpp: 1187";
		rLen = 0;
		rLoc = 47743;
		rType = 0;
		vrLen = 2953;
		vrLoc = 27025;
	};
	5F6490CC17BA91DE00EFEE76 /* PBXTextBookmark */ = {
		isa = PBXTextBookmark;
		fRef = 5F648F4F17B835DD00EFEE76 /* graph_objects.hpp */;
		name = "graph_objects.hpp: 261";
		rLen = 215;
		rLoc = 7734;
		rType = 0;
		vrLen = 2286;
		vrLoc = 7054;
	};
	5F6490CD17BA91DE00EFEE76 /* PBXTextBookmark */ = {
		isa = PBXTextBookmark;
		fRef = 5F359BF615955CD100AF7672 /* functional_bulksync.hpp */;
		name = "functional_bulksync.hpp: 50";
		rLen = 2892;
		rLoc = 1335;
		rType = 0;
		vrLen = 2831;
		vrLoc = 1127;
	};
	5F6490CE17BA91DE00EFEE76 /* PBXTextBookmark */ = {
		isa = PBXTextBookmark;
		fRef = 5F7A10361589266800748D0D /* vertex_data.hpp */;
		name = "vertex_data.hpp: 76";
		rLen = 76;
		rLoc = 2013;
		rType = 0;
		vrLen = 2283;
		vrLoc = 1377;
	};
	5F6490CF17BA91DE00EFEE76 /* PBXTextBookmark */ = {
		isa = PBXTextBookmark;
		fRef = 5FCC1EBD1599F59A0003D0E9 /* application_template.cpp */;
		name = "application_template.cpp: 32";
		rLen = 18;
		rLoc = 887;
		rType = 0;
		vrLen = 2104;
		vrLoc = 0;
	};
	5F6490D017BA91DE00EFEE76 /* PBXTextBookmark */ = {
		isa = PBXTextBookmark;
		fRef = 5F9EBAAC1593F87D0092F7E2 /* chifilenames.hpp */;
		name = "chifilenames.hpp: 197";
		rLen = 11;
		rLoc = 5555;
		rType = 0;
		vrLen = 1704;
		vrLoc = 4375;
	};
	5F6490D117BA966600EFEE76 /* PBXTextBookmark */ = {
		isa = PBXTextBookmark;
		fRef = 5F648EDE17B80D7800EFEE76 /* stronglyconnectedcomponents.cpp */;
		name = "stronglyconnectedcomponents.cpp: 248";
		rLen = 0;
		rLoc = 8097;
		rType = 0;
		vrLen = 2600;
		vrLoc = 5683;
	};
	5F6490D217BA966600EFEE76 /* PBXTextBookmark */ = {
		isa = PBXTextBookmark;
		fRef = 5F9EBAAC1593F87D0092F7E2 /* chifilenames.hpp */;
		name = "chifilenames.hpp: 101";
		rLen = 0;
		rLoc = 2841;
		rType = 0;
		vrLen = 2101;
		vrLoc = 1361;
	};
	5F6490D317BA966600EFEE76 /* PBXTextBookmark */ = {
		isa = PBXTextBookmark;
		fRef = 5F64908117B96C1100EFEE76 /* labelanalysis.hpp */;
		name = "labelanalysis.hpp: 1";
		rLen = 0;
		rLoc = 0;
		rType = 0;
		vrLen = 2169;
		vrLoc = 928;
	};
	5F6490D417BA966600EFEE76 /* PBXTextBookmark */ = {
		isa = PBXTextBookmark;
		fRef = 5FCC1EBF1599F59A0003D0E9 /* connectedcomponents.cpp */;
		name = "connectedcomponents.cpp: 51";
		rLen = 34;
		rLoc = 1924;
		rType = 0;
		vrLen = 2468;
		vrLoc = 0;
	};
	5F6490D517BA966600EFEE76 /* PBXTextBookmark */ = {
		isa = PBXTextBookmark;
		fRef = 5F359BF81596B76200AF7672 /* graphchi_program.hpp */;
		name = "graphchi_program.hpp: 70";
		rLen = 0;
		rLoc = 2135;
		rType = 0;
		vrLen = 2318;
		vrLoc = 267;
	};
	5F6490D617BA966600EFEE76 /* PBXTextBookmark */ = {
		isa = PBXTextBookmark;
		fRef = 5F3B0889158AC5520058A8B1 /* graphchi_engine.hpp */;
		name = "graphchi_engine.hpp: 1187";
		rLen = 0;
		rLoc = 47743;
		rType = 0;
		vrLen = 2953;
		vrLoc = 27025;
>>>>>>> 13bfbb4b
	};
	5F6490D717BA966600EFEE76 /* PBXTextBookmark */ = {
		isa = PBXTextBookmark;
		fRef = 5F648F4F17B835DD00EFEE76 /* graph_objects.hpp */;
		name = "graph_objects.hpp: 261";
		rLen = 215;
		rLoc = 7734;
		rType = 0;
		vrLen = 2286;
		vrLoc = 7054;
	};
	5F6490D817BA966600EFEE76 /* PBXTextBookmark */ = {
		isa = PBXTextBookmark;
		fRef = 5F359BF615955CD100AF7672 /* functional_bulksync.hpp */;
		name = "functional_bulksync.hpp: 50";
		rLen = 2892;
		rLoc = 1335;
		rType = 0;
		vrLen = 2831;
		vrLoc = 1127;
	};
	5F6490D917BA966600EFEE76 /* PBXTextBookmark */ = {
		isa = PBXTextBookmark;
		fRef = 5F7A10361589266800748D0D /* vertex_data.hpp */;
		name = "vertex_data.hpp: 76";
		rLen = 76;
		rLoc = 2013;
		rType = 0;
		vrLen = 2283;
		vrLoc = 1377;
	};
	5F6490DA17BA966600EFEE76 /* PBXTextBookmark */ = {
		isa = PBXTextBookmark;
		fRef = 5FCC1EBD1599F59A0003D0E9 /* application_template.cpp */;
		name = "application_template.cpp: 32";
		rLen = 18;
		rLoc = 887;
		rType = 0;
		vrLen = 2104;
		vrLoc = 0;
	};
	5F6490DB17BA966600EFEE76 /* PBXTextBookmark */ = {
		isa = PBXTextBookmark;
		fRef = 5F9EBAAC1593F87D0092F7E2 /* chifilenames.hpp */;
		name = "chifilenames.hpp: 197";
		rLen = 11;
		rLoc = 5555;
		rType = 0;
		vrLen = 1704;
		vrLoc = 4362;
	};
	5F74B03A15D3532600ED3EA9 /* graphlab_lda */ = {
		activeExec = 0;
		executables = (
			5F7835F515DD6A6500954509 /* graphlab_lda */,
		);
	};
	5F74B04615D35B6400ED3EA9 /* random.cpp */ = {
		uiCtxt = {
			sepNavIntBoundsRect = "{{0, 0}, {893, 3848}}";
			sepNavSelRange = "{6012, 0}";
			sepNavVisRange = "{4337, 2140}";
			sepNavWindowFrame = "{{130, 92}, {999, 976}}";
		};
	};
	5F74B04F15D6CEE200ED3EA9 /* blocksplitter.cpp */ = {
		uiCtxt = {
			sepNavIntBoundsRect = "{{0, 0}, {893, 1196}}";
			sepNavSelRange = "{2006, 0}";
			sepNavVisRange = "{714, 2291}";
		};
	};
	5F74B05215D6CF4F00ED3EA9 /* blocksplitter */ = {
		activeExec = 0;
		executables = (
			5F7835F615DD6A6500954509 /* blocksplitter */,
		);
	};
	5F7835F515DD6A6500954509 /* graphlab_lda */ = {
		isa = PBXExecutable;
		activeArgIndices = (
		);
		argumentStrings = (
		);
		autoAttachOnCrash = 1;
		breakpointsEnabled = 0;
		configStateDict = {
		};
		customDataFormattersEnabled = 1;
		dataTipCustomDataFormattersEnabled = 1;
		dataTipShowTypeColumn = 1;
		dataTipSortType = 0;
		debuggerPlugin = GDBDebugging;
		disassemblyDisplayState = 0;
		enableDebugStr = 1;
		environmentEntries = (
		);
		executableSystemSymbolLevel = 0;
		executableUserSymbolLevel = 0;
		libgmallocEnabled = 0;
		name = graphlab_lda;
		showTypeColumn = 0;
		sourceDirectories = (
		);
	};
	5F7835F615DD6A6500954509 /* blocksplitter */ = {
		isa = PBXExecutable;
		activeArgIndices = (
		);
		argumentStrings = (
		);
		autoAttachOnCrash = 1;
		breakpointsEnabled = 0;
		configStateDict = {
		};
		customDataFormattersEnabled = 1;
		dataTipCustomDataFormattersEnabled = 1;
		dataTipShowTypeColumn = 1;
		dataTipSortType = 0;
		debuggerPlugin = GDBDebugging;
		disassemblyDisplayState = 0;
		enableDebugStr = 1;
		environmentEntries = (
		);
		executableSystemSymbolLevel = 0;
		executableUserSymbolLevel = 0;
		libgmallocEnabled = 0;
		name = blocksplitter;
		showTypeColumn = 0;
		sourceDirectories = (
		);
	};
	5F78366C15DD718A00954509 /* sharder.hpp */ = {
		isa = PBXFileReference;
		lastKnownFileType = sourcecode.cpp.h;
		name = sharder.hpp;
		path = ../src/preprocessing/sharder.hpp;
		sourceTree = "<group>";
		uiCtxt = {
			sepNavIntBoundsRect = "{{0, 0}, {1181, 13364}}";
			sepNavSelRange = "{22125, 156}";
			sepNavVisRange = "{20753, 2847}";
		};
	};
	5F7A0FE11589160900748D0D /* Source Control */ = {
		isa = PBXSourceControlManager;
		fallbackIsa = XCSourceControlManager;
		isSCMEnabled = 0;
		scmConfiguration = {
			repositoryNamesForRoots = {
				"" = "";
			};
		};
	};
	5F7A0FE21589160900748D0D /* Code sense */ = {
		isa = PBXCodeSenseManager;
		indexTemplatePath = "";
	};
	5F7A0FFD1589163E00748D0D /* pagerank */ = {
		isa = PBXExecutable;
		activeArgIndices = (
			YES,
			YES,
			YES,
			YES,
		);
		argumentStrings = (
			filename,
			"/Users/akyrola/graphs/web-Google.txt",
			p,
			10,
		);
		autoAttachOnCrash = 1;
		breakpointsEnabled = 0;
		configStateDict = {
		};
		customDataFormattersEnabled = 1;
		dataTipCustomDataFormattersEnabled = 1;
		dataTipShowTypeColumn = 1;
		dataTipSortType = 0;
		debuggerPlugin = GDBDebugging;
		disassemblyDisplayState = 0;
		dylibVariantSuffix = "";
		enableDebugStr = 1;
		environmentEntries = (
			{
				active = YES;
				name = GRAPHCHI_ROOT;
				value = /Users/akyrola/Projects/GraphCHI/first_release;
			},
		);
		executableSystemSymbolLevel = 0;
		executableUserSymbolLevel = 0;
		libgmallocEnabled = 0;
		name = pagerank;
		savedGlobals = {
		};
		showTypeColumn = 0;
		sourceDirectories = (
		);
		variableFormatDictionary = {
		};
	};
	5F7A0FFF1589165D00748D0D /* graphchi_types.hpp */ = {
		uiCtxt = {
			sepNavIntBoundsRect = "{{0, 0}, {961, 912}}";
			sepNavSelRange = "{764, 0}";
			sepNavVisRange = "{0, 1399}";
			sepNavWindowFrame = "{{107, 63}, {1022, 1026}}";
		};
	};
	5F7A102F1589266800748D0D /* graph_objects.hpp */ = {
		uiCtxt = {
			sepNavIntBoundsRect = "{{0, 0}, {1265, 4758}}";
			sepNavSelRange = "{7054, 0}";
			sepNavVisRange = "{6767, 2501}";
		};
	};
	5F7A10301589266800748D0D /* graphchi_context.hpp */ = {
		uiCtxt = {
			sepNavIntBoundsRect = "{{0, 0}, {964, 1469}}";
			sepNavSelRange = "{1374, 0}";
			sepNavVisRange = "{939, 1340}";
			sepNavWindowFrame = "{{61, 105}, {1022, 1026}}";
		};
	};
	5F7A10311589266800748D0D /* ischeduler.hpp */ = {
		uiCtxt = {
			sepNavIntBoundsRect = "{{0, 0}, {964, 988}}";
			sepNavSelRange = "{1105, 0}";
			sepNavVisRange = "{0, 2220}";
		};
	};
	5F7A10351589266800748D0D /* degree_data.hpp */ = {
		uiCtxt = {
			sepNavIntBoundsRect = "{{0, 0}, {1511, 1729}}";
			sepNavSelRange = "{1082, 28}";
			sepNavVisRange = "{378, 1218}";
			sepNavWindowFrame = "{{1170, 202}, {999, 976}}";
		};
	};
	5F7A10361589266800748D0D /* vertex_data.hpp */ = {
		uiCtxt = {
			sepNavIntBoundsRect = "{{0, 0}, {961, 1950}}";
			sepNavSelRange = "{2013, 76}";
			sepNavVisRange = "{1377, 2283}";
		};
	};
	5F7A103B1589266800748D0D /* stripedio.hpp */ = {
		uiCtxt = {
			sepNavIntBoundsRect = "{{0, 0}, {719, 6890}}";
			sepNavSelRange = "{16487, 49}";
			sepNavVisRange = "{16300, 573}";
		};
	};
	5F7A103F1589266800748D0D /* metrics.hpp */ = {
		uiCtxt = {
			sepNavIntBoundsRect = "{{0, 0}, {915, 4407}}";
			sepNavSelRange = "{3864, 29}";
			sepNavVisRange = "{3710, 765}";
		};
	};
	5F7A10471589266800748D0D /* memoryshard.hpp */ = {
		uiCtxt = {
			sepNavIntBoundsRect = "{{0, 0}, {964, 5837}}";
			sepNavSelRange = "{16764, 0}";
			sepNavVisRange = "{13555, 3209}";
			sepNavWindowFrame = "{{898, 63}, {1022, 1026}}";
		};
	};
	5F7A10A7158A669300748D0D /* bitset_scheduler.hpp */ = {
		uiCtxt = {
			sepNavIntBoundsRect = "{{0, 0}, {964, 1365}}";
			sepNavSelRange = "{1931, 32}";
			sepNavVisRange = "{754, 2112}";
		};
	};
	5F7B64DB158A747A0032CE47 /* slidingshard.hpp */ = {
		uiCtxt = {
			sepNavIntBoundsRect = "{{0, 0}, {1146, 7059}}";
			sepNavSelRange = "{7271, 704}";
			sepNavVisRange = "{5776, 3125}";
			sepNavWindowFrame = "{{61, 155}, {999, 976}}";
		};
	};
	5F7B653A1594D17E0032CE47 /* basic_reporter.hpp */ = {
		uiCtxt = {
			sepNavIntBoundsRect = "{{0, 0}, {1067, 1703}}";
			sepNavSelRange = "{962, 31}";
			sepNavVisRange = "{0, 2231}";
		};
	};
	5F7B653B1594D17E0032CE47 /* file_reporter.hpp */ = {
		uiCtxt = {
			sepNavIntBoundsRect = "{{0, 0}, {1013, 1482}}";
			sepNavSelRange = "{3550, 20}";
			sepNavVisRange = "{1010, 2804}";
		};
	};
	5F7B653C1594D17E0032CE47 /* html_reporter.hpp */ = {
		uiCtxt = {
			sepNavIntBoundsRect = "{{0, 0}, {1538, 2327}}";
			sepNavSelRange = "{930, 0}";
			sepNavVisRange = "{0, 2230}";
		};
	};
	5F7B653D1594D17E0032CE47 /* null_reporter.hpp */ = {
		uiCtxt = {
			sepNavIntBoundsRect = "{{0, 0}, {1067, 933}}";
			sepNavSelRange = "{909, 0}";
			sepNavVisRange = "{0, 1212}";
		};
	};
	5F7B65C41594D8860032CE47 /* logger.hpp */ = {
		uiCtxt = {
			sepNavIntBoundsRect = "{{0, 0}, {1267, 7111}}";
			sepNavSelRange = "{6925, 0}";
			sepNavVisRange = "{6599, 1304}";
		};
	};
	5F7DCE6E17B02899000DB480 /* als.cpp */ = {
		uiCtxt = {
			sepNavIntBoundsRect = "{{0, 0}, {1272, 2977}}";
			sepNavSelRange = "{0, 0}";
			sepNavVisRange = "{5007, 2437}";
			sepNavWindowFrame = "{{130, 42}, {1022, 1026}}";
		};
	};
	5F7DCE7817B02899000DB480 /* common.hpp */ = {
		uiCtxt = {
			sepNavIntBoundsRect = "{{0, 0}, {1524, 2743}}";
			sepNavSelRange = "{3794, 46}";
			sepNavVisRange = "{2556, 2711}";
			sepNavWindowFrame = "{{61, 105}, {1022, 1026}}";
		};
	};
	5F7DCE7F17B02899000DB480 /* io.hpp */ = {
		uiCtxt = {
			sepNavIntBoundsRect = "{{0, 0}, {1419, 10946}}";
			sepNavSelRange = "{0, 0}";
			sepNavVisRange = "{27194, 2447}";
			sepNavWindowFrame = "{{153, 21}, {1022, 1026}}";
		};
	};
	5F7DCE8017B02899000DB480 /* itemcf.cpp */ = {
		uiCtxt = {
			sepNavIntBoundsRect = "{{0, 0}, {1489, 6279}}";
			sepNavSelRange = "{15347, 0}";
			sepNavVisRange = "{14710, 2187}";
			sepNavWindowFrame = "{{107, 63}, {1022, 1026}}";
		};
	};
	5F8D8B6A16BF7B8500F54662 /* gensgd */ = {
		activeExec = 0;
		executables = (
			5FCB4691174AA11C0023D9D7 /* gensgd */,
		);
	};
	5F8DD040159DDABC0034C889 /* connectedcomponents */ = {
		activeExec = 0;
		executables = (
			5FCC20ED159DE4660003D0E9 /* connectedcomponents */,
		);
	};
	5F94518917BBE26C006070F8 /* PBXTextBookmark */ = {
		isa = PBXTextBookmark;
		fRef = 5F54B84615FD4B2500B3842C /* chivector.hpp */;
		name = "chivector.hpp: 1";
		rLen = 0;
		rLoc = 0;
		rType = 0;
		vrLen = 1270;
		vrLoc = 0;
	};
	5F94518A17BBE26C006070F8 /* PBXBookmark */ = {
		isa = PBXBookmark;
		fRef = 5FF7749917B3E1A200F84939 /* sharder.hpp */;
	};
	5F94518B17BBE26C006070F8 /* PBXTextBookmark */ = {
		isa = PBXTextBookmark;
		fRef = 5FF7749917B3E1A200F84939 /* sharder.hpp */;
		name = "sharder.hpp: 31";
		rLen = 0;
		rLoc = 950;
		rType = 0;
		vrLen = 2068;
		vrLoc = 3484;
	};
	5F94519B17BBE2E5006070F8 /* PBXBookmark */ = {
		isa = PBXBookmark;
		fRef = 5FCC1CD81594F1890003D0E9 /* sharder.hpp */;
	};
	5F94519C17BBE389006070F8 /* PBXTextBookmark */ = {
		isa = PBXTextBookmark;
		fRef = 5F78366C15DD718A00954509 /* sharder.hpp */;
		name = "sharder.hpp: 1";
		rLen = 0;
		rLoc = 0;
		rType = 0;
		vrLen = 1899;
		vrLoc = 0;
	};
	5F94519D17BBE389006070F8 /* PBXTextBookmark */ = {
		isa = PBXTextBookmark;
		fRef = 5FF7749917B3E1A200F84939 /* sharder.hpp */;
		name = "sharder.hpp: 671";
		rLen = 42;
		rLoc = 25588;
		rType = 0;
		vrLen = 3081;
		vrLoc = 25228;
	};
	5F94519E17BBE389006070F8 /* PBXTextBookmark */ = {
		isa = PBXTextBookmark;
		fRef = 5FF7749917B3E1A200F84939 /* sharder.hpp */;
		name = "sharder.hpp: 708";
		rLen = 0;
		rLoc = 27339;
		rType = 0;
		vrLen = 3115;
		vrLoc = 25894;
	};
	5F9451A117BBE389006070F8 /* PBXTextBookmark */ = {
		isa = PBXTextBookmark;
		fRef = 5F78366C15DD718A00954509 /* sharder.hpp */;
		name = "sharder.hpp: 622";
		rLen = 156;
		rLoc = 22125;
		rType = 0;
		vrLen = 2847;
		vrLoc = 20753;
	};
	5F9EBAAC1593F87D0092F7E2 /* chifilenames.hpp */ = {
		uiCtxt = {
			sepNavIntBoundsRect = "{{0, 0}, {894, 6487}}";
			sepNavSelRange = "{5555, 11}";
			sepNavVisRange = "{4362, 1704}";
			sepNavWindowFrame = "{{904, 101}, {827, 866}}";
		};
	};
	5FA2B40316E8EF58005B2F53 /* jinlianglda */ = {
		activeExec = 0;
		executables = (
			5FCB4692174AA11C0023D9D7 /* jinlianglda */,
		);
	};
	5FB782E6159D268500816BDE /* test_smoketest */ = {
		activeExec = 0;
		executables = (
			5FCC20DD159DBC9E0003D0E9 /* test_smoketest */,
		);
	};
	5FB782F5159E22B300816BDE /* graphchi_dynamicgraph_engine.hpp */ = {
		uiCtxt = {
			sepNavIntBoundsRect = "{{0, 0}, {1513, 10920}}";
			sepNavSelRange = "{12919, 0}";
			sepNavVisRange = "{11629, 2699}";
		};
	};
	5FCB4690174AA11C0023D9D7 /* test_dynamicedata */ = {
		isa = PBXExecutable;
		activeArgIndices = (
		);
		argumentStrings = (
		);
		autoAttachOnCrash = 1;
		breakpointsEnabled = 0;
		configStateDict = {
			"PBXLSLaunchAction-0" = {
				PBXLSLaunchAction = 0;
				PBXLSLaunchStartAction = 1;
				PBXLSLaunchStdioStyle = 2;
				PBXLSLaunchStyle = 0;
				class = PBXLSRunLaunchConfig;
				commandLineArgs = (
				);
				displayName = "Executable Runner";
				environment = {
				};
				identifier = com.apple.Xcode.launch.runConfig;
				remoteHostInfo = "";
				startActionInfo = "";
			};
		};
		customDataFormattersEnabled = 1;
		dataTipCustomDataFormattersEnabled = 1;
		dataTipShowTypeColumn = 1;
		dataTipSortType = 0;
		debuggerPlugin = GDBDebugging;
		disassemblyDisplayState = 0;
		dylibVariantSuffix = "";
		enableDebugStr = 1;
		environmentEntries = (
		);
		executableSystemSymbolLevel = 0;
		executableUserSymbolLevel = 0;
		libgmallocEnabled = 0;
		name = test_dynamicedata;
		savedGlobals = {
		};
		showTypeColumn = 0;
		sourceDirectories = (
		);
		startupPath = "/Users/akyrola/Projects/GraphCHI/graphchi-cpp/";
		variableFormatDictionary = {
		};
	};
	5FCB4691174AA11C0023D9D7 /* gensgd */ = {
		isa = PBXExecutable;
		activeArgIndices = (
		);
		argumentStrings = (
		);
		autoAttachOnCrash = 1;
		breakpointsEnabled = 0;
		configStateDict = {
		};
		customDataFormattersEnabled = 1;
		dataTipCustomDataFormattersEnabled = 1;
		dataTipShowTypeColumn = 1;
		dataTipSortType = 0;
		debuggerPlugin = GDBDebugging;
		disassemblyDisplayState = 0;
		enableDebugStr = 1;
		environmentEntries = (
		);
		executableSystemSymbolLevel = 0;
		executableUserSymbolLevel = 0;
		libgmallocEnabled = 0;
		name = gensgd;
		showTypeColumn = 0;
		sourceDirectories = (
		);
	};
	5FCB4692174AA11C0023D9D7 /* jinlianglda */ = {
		isa = PBXExecutable;
		activeArgIndices = (
		);
		argumentStrings = (
		);
		autoAttachOnCrash = 1;
		breakpointsEnabled = 0;
		configStateDict = {
		};
		customDataFormattersEnabled = 1;
		dataTipCustomDataFormattersEnabled = 1;
		dataTipShowTypeColumn = 1;
		dataTipSortType = 0;
		debuggerPlugin = GDBDebugging;
		disassemblyDisplayState = 0;
		enableDebugStr = 1;
		environmentEntries = (
		);
		executableSystemSymbolLevel = 0;
		executableUserSymbolLevel = 0;
		libgmallocEnabled = 0;
		name = jinlianglda;
		showTypeColumn = 0;
		sourceDirectories = (
		);
	};
	5FCC1CD81594F1890003D0E9 /* sharder.hpp */ = {
		uiCtxt = {
			sepNavIntBoundsRect = "{{0, 0}, {1267, 2509}}";
			sepNavSelRange = "{2133, 0}";
			sepNavVisRange = "{1593, 1627}";
			sepNavWindowFrame = "{{84, 134}, {999, 976}}";
		};
	};
	5FCC1D041594FADE0003D0E9 /* sharder_basic.cpp */ = {
		uiCtxt = {
			sepNavIntBoundsRect = "{{0, 0}, {1153, 1105}}";
			sepNavSelRange = "{2323, 0}";
			sepNavVisRange = "{74, 2804}";
			sepNavWindowFrame = "{{61, 155}, {999, 976}}";
		};
	};
	5FCC1D091595000F0003D0E9 /* conversions.hpp */ = {
		uiCtxt = {
			sepNavIntBoundsRect = "{{0, 0}, {985, 8268}}";
			sepNavSelRange = "{18199, 0}";
			sepNavVisRange = "{17609, 2370}";
		};
	};
	5FCC1D0E159501720003D0E9 /* sharder_basic */ = {
		activeExec = 0;
		executables = (
			5FCC1D17159501720003D0E9 /* sharder_basic */,
		);
	};
	5FCC1D17159501720003D0E9 /* sharder_basic */ = {
		isa = PBXExecutable;
		activeArgIndices = (
		);
		argumentStrings = (
		);
		autoAttachOnCrash = 1;
		breakpointsEnabled = 1;
		configStateDict = {
		};
		customDataFormattersEnabled = 1;
		dataTipCustomDataFormattersEnabled = 1;
		dataTipShowTypeColumn = 1;
		dataTipSortType = 0;
		debuggerPlugin = GDBDebugging;
		disassemblyDisplayState = 0;
		enableDebugStr = 1;
		environmentEntries = (
		);
		executableSystemSymbolLevel = 0;
		executableUserSymbolLevel = 0;
		libgmallocEnabled = 0;
		name = sharder_basic;
		showTypeColumn = 0;
		sourceDirectories = (
		);
	};
	5FCC1D65159503890003D0E9 /* conversions.hpp */ = {
		isa = PBXFileReference;
		lastKnownFileType = sourcecode.cpp.h;
		name = conversions.hpp;
		path = ../src/preprocessing/conversions.hpp;
		sourceTree = "<group>";
	};
	5FCC1DD71599194B0003D0E9 /* graphchi_basic_includes.hpp */ = {
		uiCtxt = {
			sepNavIntBoundsRect = "{{0, 0}, {961, 1209}}";
			sepNavSelRange = "{2456, 0}";
			sepNavVisRange = "{753, 1945}";
			sepNavWindowFrame = "{{84, 84}, {1022, 1026}}";
		};
	};
	5FCC1EBD1599F59A0003D0E9 /* application_template.cpp */ = {
		uiCtxt = {
			sepNavIntBoundsRect = "{{0, 0}, {938, 1820}}";
			sepNavSelRange = "{887, 18}";
			sepNavVisRange = "{0, 2104}";
			sepNavWindowFrame = "{{35, 202}, {999, 976}}";
		};
	};
	5FCC1EBE1599F59A0003D0E9 /* communitydetection.cpp */ = {
		uiCtxt = {
			sepNavIntBoundsRect = "{{0, 0}, {964, 3211}}";
			sepNavSelRange = "{1986, 343}";
			sepNavVisRange = "{718, 2445}";
			sepNavWindowFrame = "{{38, 126}, {1022, 1026}}";
		};
	};
	5FCC1EBF1599F59A0003D0E9 /* connectedcomponents.cpp */ = {
		uiCtxt = {
			sepNavIntBoundsRect = "{{0, 0}, {961, 2340}}";
			sepNavSelRange = "{1924, 34}";
			sepNavVisRange = "{0, 2468}";
		};
	};
	5FCC1EC01599F59A0003D0E9 /* pagerank.cpp */ = {
		uiCtxt = {
			sepNavIntBoundsRect = "{{0, 0}, {1089, 1872}}";
			sepNavSelRange = "{3686, 0}";
			sepNavVisRange = "{0, 2035}";
			sepNavWindowFrame = "{{153, 71}, {999, 976}}";
		};
	};
	5FCC1EC11599F59A0003D0E9 /* pagerank_functional.cpp */ = {
		uiCtxt = {
			sepNavIntBoundsRect = "{{0, 0}, {964, 1560}}";
			sepNavSelRange = "{0, 4051}";
			sepNavVisRange = "{2092, 1958}";
		};
	};
	5FCC1EC9159A03D50003D0E9 /* als.hpp */ = {
		uiCtxt = {
			sepNavIntBoundsRect = "{{0, 0}, {943, 3380}}";
			sepNavSelRange = "{2582, 0}";
			sepNavVisRange = "{5211, 2233}";
		};
	};
	5FCC1ECA159A03D50003D0E9 /* als_edgefactors.cpp */ = {
		uiCtxt = {
			sepNavIntBoundsRect = "{{0, 0}, {893, 3211}}";
			sepNavSelRange = "{9225, 0}";
			sepNavVisRange = "{7353, 2524}";
			sepNavWindowFrame = "{{61, 155}, {999, 976}}";
		};
	};
	5FCC1ECC159A03DD0003D0E9 /* matrixfact_als_edgefactors */ = {
		activeExec = 0;
		executables = (
			5FCC1ED5159A03DD0003D0E9 /* matrixfact_als_edgefactors */,
		);
	};
	5FCC1ED5159A03DD0003D0E9 /* matrixfact_als_edgefactors */ = {
		isa = PBXExecutable;
		activeArgIndices = (
		);
		argumentStrings = (
		);
		autoAttachOnCrash = 1;
		breakpointsEnabled = 0;
		configStateDict = {
		};
		customDataFormattersEnabled = 1;
		dataTipCustomDataFormattersEnabled = 1;
		dataTipShowTypeColumn = 1;
		dataTipSortType = 0;
		debuggerPlugin = GDBDebugging;
		disassemblyDisplayState = 0;
		enableDebugStr = 1;
		environmentEntries = (
		);
		executableSystemSymbolLevel = 0;
		executableUserSymbolLevel = 0;
		libgmallocEnabled = 0;
		name = matrixfact_als_edgefactors;
		showTypeColumn = 0;
		sourceDirectories = (
		);
	};
	5FCC1FFC159A2B770003D0E9 /* mmio.c */ = {
		uiCtxt = {
			sepNavIntBoundsRect = "{{0, 0}, {1513, 6747}}";
			sepNavSelRange = "{12959, 0}";
			sepNavVisRange = "{11195, 1340}";
		};
	};
	5FCC1FFD159A2B770003D0E9 /* mmio.h */ = {
		uiCtxt = {
			sepNavIntBoundsRect = "{{0, 0}, {1067, 1742}}";
			sepNavSelRange = "{0, 0}";
			sepNavVisRange = "{0, 2470}";
		};
	};
	5FCC20C9159BAF1C0003D0E9 /* test_bulksync_functional */ = {
		isa = PBXExecutable;
		activeArgIndices = (
		);
		argumentStrings = (
		);
		autoAttachOnCrash = 1;
		breakpointsEnabled = 0;
		configStateDict = {
		};
		customDataFormattersEnabled = 1;
		dataTipCustomDataFormattersEnabled = 1;
		dataTipShowTypeColumn = 1;
		dataTipSortType = 0;
		debuggerPlugin = GDBDebugging;
		disassemblyDisplayState = 0;
		enableDebugStr = 1;
		environmentEntries = (
		);
		executableSystemSymbolLevel = 0;
		executableUserSymbolLevel = 0;
		libgmallocEnabled = 0;
		name = test_bulksync_functional;
		showTypeColumn = 0;
		sourceDirectories = (
		);
	};
	5FCC20DD159DBC9E0003D0E9 /* test_smoketest */ = {
		isa = PBXExecutable;
		activeArgIndices = (
		);
		argumentStrings = (
		);
		autoAttachOnCrash = 1;
		breakpointsEnabled = 0;
		configStateDict = {
		};
		customDataFormattersEnabled = 1;
		dataTipCustomDataFormattersEnabled = 1;
		dataTipShowTypeColumn = 1;
		dataTipSortType = 0;
		debuggerPlugin = GDBDebugging;
		disassemblyDisplayState = 0;
		enableDebugStr = 1;
		environmentEntries = (
		);
		executableSystemSymbolLevel = 0;
		executableUserSymbolLevel = 0;
		libgmallocEnabled = 0;
		name = test_smoketest;
		showTypeColumn = 0;
		sourceDirectories = (
		);
	};
	5FCC20ED159DE4660003D0E9 /* connectedcomponents */ = {
		isa = PBXExecutable;
		activeArgIndices = (
			YES,
			YES,
		);
		argumentStrings = (
			file,
			"/Users/akyrola/graphs/soc-LiveJournal1.txt",
		);
		autoAttachOnCrash = 1;
		breakpointsEnabled = 1;
		configStateDict = {
			"PBXLSLaunchAction-0" = {
				PBXLSLaunchAction = 0;
				PBXLSLaunchStartAction = 1;
				PBXLSLaunchStdioStyle = 2;
				PBXLSLaunchStyle = 0;
				class = PBXLSRunLaunchConfig;
				commandLineArgs = (
				);
				displayName = "Executable Runner";
				environment = {
				};
				identifier = com.apple.Xcode.launch.runConfig;
				remoteHostInfo = "";
				startActionInfo = "";
			};
		};
		customDataFormattersEnabled = 1;
		dataTipCustomDataFormattersEnabled = 1;
		dataTipShowTypeColumn = 1;
		dataTipSortType = 0;
		debuggerPlugin = GDBDebugging;
		disassemblyDisplayState = 0;
		dylibVariantSuffix = "";
		enableDebugStr = 1;
		environmentEntries = (
		);
		executableSystemSymbolLevel = 0;
		executableUserSymbolLevel = 0;
		libgmallocEnabled = 0;
		name = connectedcomponents;
		savedGlobals = {
		};
		showTypeColumn = 0;
		sourceDirectories = (
		);
		startupPath = /Users/akyrola/Projects/GraphCHI/graphchi_research/graphchi/;
	};
	5FCC2104159DEC0E0003D0E9 /* trianglecounting.cpp */ = {
		uiCtxt = {
			sepNavIntBoundsRect = "{{0, 0}, {964, 6305}}";
			sepNavSelRange = "{9808, 41}";
			sepNavVisRange = "{8867, 2281}";
			sepNavWindowFrame = "{{978, 46}, {827, 866}}";
		};
	};
	5FCC2128159DF1F20003D0E9 /* trianglecounting */ = {
		activeExec = 0;
		executables = (
			5FCC2131159DF1F20003D0E9 /* trianglecounting */,
		);
	};
	5FCC2131159DF1F20003D0E9 /* trianglecounting */ = {
		isa = PBXExecutable;
		activeArgIndices = (
			YES,
			YES,
			YES,
			YES,
		);
		argumentStrings = (
			file,
			"/Users/akyrola/graphs/web-Google.txt",
			"--filetype=adjlist",
			"--nshards=2",
		);
		autoAttachOnCrash = 1;
		breakpointsEnabled = 1;
		configStateDict = {
			"PBXLSLaunchAction-0" = {
				PBXLSLaunchAction = 0;
				PBXLSLaunchStartAction = 1;
				PBXLSLaunchStdioStyle = 2;
				PBXLSLaunchStyle = 0;
				class = PBXLSRunLaunchConfig;
				commandLineArgs = (
				);
				displayName = "Executable Runner";
				environment = {
				};
				identifier = com.apple.Xcode.launch.runConfig;
				remoteHostInfo = "";
				startActionInfo = "";
			};
		};
		customDataFormattersEnabled = 1;
		dataTipCustomDataFormattersEnabled = 1;
		dataTipShowTypeColumn = 1;
		dataTipSortType = 0;
		debuggerPlugin = GDBDebugging;
		disassemblyDisplayState = 0;
		dylibVariantSuffix = "";
		enableDebugStr = 1;
		environmentEntries = (
		);
		executableSystemSymbolLevel = 0;
		executableUserSymbolLevel = 0;
		libgmallocEnabled = 0;
		name = trianglecounting;
		savedGlobals = {
		};
		showTypeColumn = 0;
		sourceDirectories = (
		);
		startupPath = "/Users/akyrola/Projects/GraphCHI/graphchi-cpp";
		variableFormatDictionary = {
		};
	};
	5FCC217B159DF4D80003D0E9 /* graph_objects.hpp */ = {
		isa = PBXFileReference;
		lastKnownFileType = sourcecode.cpp.h;
		name = graph_objects.hpp;
		path = ../src/api/graph_objects.hpp;
		sourceTree = "<group>";
		uiCtxt = {
			sepNavIntBoundsRect = "{{0, 0}, {1268, 5213}}";
			sepNavSelRange = "{3809, 188}";
			sepNavVisRange = "{2761, 1480}";
		};
	};
	5FCC229215A1EC330003D0E9 /* als_graphlab.cpp */ = {
		uiCtxt = {
			sepNavIntBoundsRect = "{{0, 0}, {1089, 2379}}";
			sepNavSelRange = "{2729, 0}";
			sepNavVisRange = "{3792, 2497}";
			sepNavWindowFrame = "{{222, 8}, {999, 976}}";
		};
	};
	5FCC229315A1EC330003D0E9 /* als_vertex_program.hpp */ = {
		uiCtxt = {
			sepNavIntBoundsRect = "{{0, 0}, {938, 4862}}";
			sepNavSelRange = "{12821, 0}";
			sepNavVisRange = "{9683, 2599}";
			sepNavWindowFrame = "{{656, 154}, {999, 976}}";
		};
	};
	5FCC229515A1EC4F0003D0E9 /* assertions.hpp */ = {
		uiCtxt = {
			sepNavIntBoundsRect = "{{0, 0}, {1511, 3029}}";
			sepNavSelRange = "{2833, 0}";
			sepNavVisRange = "{961, 2215}";
		};
	};
	5FCC229715A1EC5A0003D0E9 /* graphlab.hpp */ = {
		uiCtxt = {
			sepNavIntBoundsRect = "{{0, 0}, {945, 956}}";
			sepNavSelRange = "{929, 0}";
			sepNavVisRange = "{0, 1052}";
		};
	};
	5FCC229815A1ECB40003D0E9 /* graphchi_graphlabv2_1.hpp */ = {
		uiCtxt = {
			sepNavIntBoundsRect = "{{0, 0}, {1513, 8801}}";
			sepNavSelRange = "{11708, 0}";
			sepNavVisRange = "{10594, 2464}";
		};
	};
	5FCC22A015A1EFA30003D0E9 /* graphlab_als */ = {
		activeExec = 0;
		executables = (
			5FCC22A915A1EFA30003D0E9 /* graphlab_als */,
		);
	};
	5FCC22A915A1EFA30003D0E9 /* graphlab_als */ = {
		isa = PBXExecutable;
		activeArgIndices = (
		);
		argumentStrings = (
		);
		autoAttachOnCrash = 1;
		breakpointsEnabled = 1;
		configStateDict = {
		};
		customDataFormattersEnabled = 1;
		dataTipCustomDataFormattersEnabled = 1;
		dataTipShowTypeColumn = 1;
		dataTipSortType = 0;
		debuggerPlugin = GDBDebugging;
		disassemblyDisplayState = 0;
		enableDebugStr = 1;
		environmentEntries = (
		);
		executableSystemSymbolLevel = 0;
		executableUserSymbolLevel = 0;
		libgmallocEnabled = 0;
		name = graphlab_als;
		showTypeColumn = 0;
		sourceDirectories = (
		);
	};
	5FCC23FE15A2395B0003D0E9 /* als_vertices_inmem.cpp */ = {
		uiCtxt = {
			sepNavIntBoundsRect = "{{0, 0}, {893, 3263}}";
			sepNavSelRange = "{8847, 0}";
			sepNavVisRange = "{859, 2677}";
		};
	};
	5FCC242B15A378DC0003D0E9 /* streaming_pagerank.cpp */ = {
		uiCtxt = {
			sepNavIntBoundsRect = "{{0, 0}, {964, 4719}}";
			sepNavSelRange = "{6441, 0}";
			sepNavVisRange = "{5641, 1665}";
		};
	};
	5FCC242C15A378E70003D0E9 /* streaming_pagerank */ = {
		activeExec = 0;
		executables = (
			5FCC243515A378E70003D0E9 /* streaming_pagerank */,
		);
	};
	5FCC243515A378E70003D0E9 /* streaming_pagerank */ = {
		isa = PBXExecutable;
		activeArgIndices = (
			YES,
			YES,
			YES,
			YES,
		);
		argumentStrings = (
			file,
			"/Users/akyrola/graphs/soc-LiveJournal1.txt_base",
			streaming_graph_file,
			"/Users/akyrola/graphs/soc-LiveJournal1.txt_stream",
		);
		autoAttachOnCrash = 1;
		breakpointsEnabled = 1;
		configStateDict = {
			"PBXLSLaunchAction-0" = {
				PBXLSLaunchAction = 0;
				PBXLSLaunchStartAction = 1;
				PBXLSLaunchStdioStyle = 2;
				PBXLSLaunchStyle = 0;
				class = PBXLSRunLaunchConfig;
				commandLineArgs = (
				);
				displayName = "Executable Runner";
				environment = {
				};
				identifier = com.apple.Xcode.launch.runConfig;
				remoteHostInfo = "";
				startActionInfo = "";
			};
		};
		customDataFormattersEnabled = 1;
		dataTipCustomDataFormattersEnabled = 1;
		dataTipShowTypeColumn = 1;
		dataTipSortType = 0;
		debuggerPlugin = GDBDebugging;
		disassemblyDisplayState = 0;
		dylibVariantSuffix = "";
		enableDebugStr = 1;
		environmentEntries = (
		);
		executableSystemSymbolLevel = 0;
		executableUserSymbolLevel = 0;
		libgmallocEnabled = 0;
		name = streaming_pagerank;
		savedGlobals = {
		};
		showTypeColumn = 0;
		sourceDirectories = (
		);
		startupPath = /Users/akyrola/Projects/GraphCHI/first_release/;
		variableFormatDictionary = {
		};
	};
	5FCC250915A392C70003D0E9 /* streaming_pagerank.cpp:267 */ = {
		isa = PBXFileBreakpoint;
		actions = (
		);
		breakpointStyle = 0;
		continueAfterActions = 0;
		countType = 0;
		delayBeforeContinue = 0;
		fileReference = 5FCC242B15A378DC0003D0E9 /* streaming_pagerank.cpp */;
		functionName = "main(int argc, const char ** argv)";
		hitCount = 0;
		ignoreCount = 0;
		lineNumber = 267;
<<<<<<< HEAD
		modificationTime = 397418581.1079478;
		originalNumberOfMultipleMatches = 1;
		state = 0;
	};
	5FF7741517B170E300F84939 /* PBXBookmark */ = {
		isa = PBXBookmark;
		fRef = 5FCC2104159DEC0E0003D0E9 /* trianglecounting.cpp */;
	};
	5FF7741617B170E300F84939 /* PBXTextBookmark */ = {
		isa = PBXTextBookmark;
		fRef = 5FCC2104159DEC0E0003D0E9 /* trianglecounting.cpp */;
		name = "trianglecounting.cpp: 306";
		rLen = 41;
		rLoc = 9808;
		rType = 0;
		vrLen = 2735;
		vrLoc = 8487;
	};
	5FF7749917B3E1A200F84939 /* sharder.hpp */ = {
		uiCtxt = {
			sepNavIntBoundsRect = "{{0, 0}, {1272, 10764}}";
			sepNavSelRange = "{27339, 0}";
			sepNavVisRange = "{25894, 3115}";
=======
		modificationTime = 398029895.166577;
		originalNumberOfMultipleMatches = 1;
		state = 0;
	};
	5FF774DD17B3E94100F84939 /* minimumspanningforest.cpp */ = {
		uiCtxt = {
			sepNavIntBoundsRect = "{{0, 0}, {961, 5694}}";
			sepNavSelRange = "{1599, 0}";
			sepNavVisRange = "{499, 1846}";
			sepNavWindowFrame = "{{187, 74}, {1022, 1026}}";
>>>>>>> 13bfbb4b
		};
	};
	8DD76F620486A84900D96B5E /* pagerank */ = {
		activeExec = 0;
		executables = (
			5F7A0FFD1589163E00748D0D /* pagerank */,
		);
	};
}<|MERGE_RESOLUTION|>--- conflicted
+++ resolved
@@ -2,13 +2,8 @@
 {
 	08FB7793FE84155DC02AAC07 /* Project object */ = {
 		activeBuildConfigurationName = Debug;
-<<<<<<< HEAD
-		activeExecutable = 5FCB4690174AA11C0023D9D7 /* test_dynamicedata */;
-		activeTarget = 5F54B84915FD4D9F00B3842C /* test_dynamicedata */;
-=======
 		activeExecutable = 5F648EED17B82B9900EFEE76 /* SCC */;
 		activeTarget = 5F648EE317B82B9900EFEE76 /* SCC */;
->>>>>>> 13bfbb4b
 		addToTargets = (
 			5F8DD040159DDABC0034C889 /* connectedcomponents */,
 		);
@@ -93,36 +88,26 @@
 					PBXFileDataSource_Warnings_ColumnID,
 				);
 			};
-<<<<<<< HEAD
-			PBXPerProjectTemplateStateSaveDate = 398189101;
-			PBXWorkspaceStateSaveDate = 398189101;
-=======
 			PBXPerProjectTemplateStateSaveDate = 397938024;
 			PBXWorkspaceStateSaveDate = 397938024;
->>>>>>> 13bfbb4b
 		};
 		perUserProjectItems = {
 			5F41F77B17B0057900C5FD90 = 5F41F77B17B0057900C5FD90 /* PBXTextBookmark */;
 			5F41F77C17B0057900C5FD90 = 5F41F77C17B0057900C5FD90 /* PBXTextBookmark */;
+			5F41F7AA17B006AE00C5FD90 = 5F41F7AA17B006AE00C5FD90 /* PBXTextBookmark */;
 			5F41F7B417B0073000C5FD90 = 5F41F7B417B0073000C5FD90 /* PBXTextBookmark */;
 			5F41F7CD17B0085B00C5FD90 = 5F41F7CD17B0085B00C5FD90 /* PBXTextBookmark */;
+			5F41F80517B00D0700C5FD90 = 5F41F80517B00D0700C5FD90 /* PBXBookmark */;
 			5F41F80617B00D1700C5FD90 = 5F41F80617B00D1700C5FD90 /* PBXTextBookmark */;
 			5F41F80717B00D1700C5FD90 = 5F41F80717B00D1700C5FD90 /* PBXTextBookmark */;
+			5F41F80817B00D1700C5FD90 = 5F41F80817B00D1700C5FD90 /* PBXTextBookmark */;
+			5F41F82D17B00FED00C5FD90 = 5F41F82D17B00FED00C5FD90 /* PBXBookmark */;
+			5F41F83317B00FED00C5FD90 = 5F41F83317B00FED00C5FD90 /* PBXBookmark */;
+			5F41F85017B010A400C5FD90 = 5F41F85017B010A400C5FD90 /* PBXBookmark */;
+			5F41F87017B012BB00C5FD90 = 5F41F87017B012BB00C5FD90 /* PBXBookmark */;
 			5F41F89817B0157600C5FD90 = 5F41F89817B0157600C5FD90 /* PBXTextBookmark */;
 			5F41F89917B0157600C5FD90 = 5F41F89917B0157600C5FD90 /* PBXTextBookmark */;
 			5F41F89A17B0157600C5FD90 = 5F41F89A17B0157600C5FD90 /* PBXTextBookmark */;
-<<<<<<< HEAD
-			5F94518917BBE26C006070F8 /* PBXTextBookmark */ = 5F94518917BBE26C006070F8 /* PBXTextBookmark */;
-			5F94518A17BBE26C006070F8 /* PBXBookmark */ = 5F94518A17BBE26C006070F8 /* PBXBookmark */;
-			5F94518B17BBE26C006070F8 /* PBXTextBookmark */ = 5F94518B17BBE26C006070F8 /* PBXTextBookmark */;
-			5F94519B17BBE2E5006070F8 /* PBXBookmark */ = 5F94519B17BBE2E5006070F8 /* PBXBookmark */;
-			5F94519C17BBE389006070F8 /* PBXTextBookmark */ = 5F94519C17BBE389006070F8 /* PBXTextBookmark */;
-			5F94519D17BBE389006070F8 /* PBXTextBookmark */ = 5F94519D17BBE389006070F8 /* PBXTextBookmark */;
-			5F94519E17BBE389006070F8 /* PBXTextBookmark */ = 5F94519E17BBE389006070F8 /* PBXTextBookmark */;
-			5F9451A117BBE389006070F8 /* PBXTextBookmark */ = 5F9451A117BBE389006070F8 /* PBXTextBookmark */;
-			5FF7741517B170E300F84939 = 5FF7741517B170E300F84939 /* PBXBookmark */;
-			5FF7741617B170E300F84939 = 5FF7741617B170E300F84939 /* PBXTextBookmark */;
-=======
 			5F41F8A117B0157600C5FD90 = 5F41F8A117B0157600C5FD90 /* PBXBookmark */;
 			5F41F8B317B0169E00C5FD90 = 5F41F8B317B0169E00C5FD90 /* PBXTextBookmark */;
 			5F41F8B417B0169E00C5FD90 = 5F41F8B417B0169E00C5FD90 /* PBXTextBookmark */;
@@ -333,7 +318,6 @@
 			5F6490D917BA966600EFEE76 /* PBXTextBookmark */ = 5F6490D917BA966600EFEE76 /* PBXTextBookmark */;
 			5F6490DA17BA966600EFEE76 /* PBXTextBookmark */ = 5F6490DA17BA966600EFEE76 /* PBXTextBookmark */;
 			5F6490DB17BA966600EFEE76 /* PBXTextBookmark */ = 5F6490DB17BA966600EFEE76 /* PBXTextBookmark */;
->>>>>>> 13bfbb4b
 		};
 		sourceControlManager = 5F7A0FE11589160900748D0D /* Source Control */;
 		userBuildSettings = {
@@ -437,7 +421,7 @@
 		fRef = 5F78366C15DD718A00954509 /* sharder.hpp */;
 		name = "sharder.hpp: 658";
 		rLen = 0;
-		rLoc = 20994;
+		rLoc = 23495;
 		rType = 0;
 		vrLen = 3755;
 		vrLoc = 21833;
@@ -497,18 +481,21 @@
 		name = kwaymerge.hpp;
 		path = ../src/util/kwaymerge.hpp;
 		sourceTree = "<group>";
-		uiCtxt = {
-			sepNavIntBoundsRect = "{{0, 0}, {950, 1469}}";
-			sepNavSelRange = "{2572, 0}";
-			sepNavVisRange = "{2062, 561}";
-		};
+	};
+	5F41F7AA17B006AE00C5FD90 /* PBXTextBookmark */ = {
+		isa = PBXTextBookmark;
+		comments = "Implicit conversion shortens 64-bit value into a 32-bit value";
+		fRef = 5F41F7A917B006AE00C5FD90 /* kwaymerge.hpp */;
+		rLen = 1;
+		rLoc = 74;
+		rType = 1;
 	};
 	5F41F7B417B0073000C5FD90 /* PBXTextBookmark */ = {
 		isa = PBXTextBookmark;
 		fRef = 5FCC1D65159503890003D0E9 /* conversions.hpp */;
 		name = "conversions.hpp: 594";
 		rLen = 0;
-		rLoc = 22016;
+		rLoc = 22020;
 		rType = 0;
 		vrLen = 3496;
 		vrLoc = 20430;
@@ -2579,9 +2566,6 @@
 		vrLen = 2169;
 		vrLoc = 928;
 	};
-<<<<<<< HEAD
-	5F41F80617B00D1700C5FD90 /* PBXTextBookmark */ = {
-=======
 	5F6490BD17B974C000EFEE76 /* PBXTextBookmark */ = {
 		isa = PBXTextBookmark;
 		fRef = 5FCC1EBF1599F59A0003D0E9 /* connectedcomponents.cpp */;
@@ -2593,7 +2577,6 @@
 		vrLoc = 0;
 	};
 	5F6490BE17B974C000EFEE76 /* PBXTextBookmark */ = {
->>>>>>> 13bfbb4b
 		isa = PBXTextBookmark;
 		fRef = 5F359BF81596B76200AF7672 /* graphchi_program.hpp */;
 		name = "graphchi_program.hpp: 70";
@@ -2613,9 +2596,6 @@
 		vrLen = 2986;
 		vrLoc = 26958;
 	};
-<<<<<<< HEAD
-	5F41F89817B0157600C5FD90 /* PBXTextBookmark */ = {
-=======
 	5F6490C017B974C000EFEE76 /* PBXTextBookmark */ = {
 		isa = PBXTextBookmark;
 		fRef = 5F648F4F17B835DD00EFEE76 /* graph_objects.hpp */;
@@ -2667,7 +2647,6 @@
 		vrLoc = 4375;
 	};
 	5F6490C517BA91DE00EFEE76 /* PBXTextBookmark */ = {
->>>>>>> 13bfbb4b
 		isa = PBXTextBookmark;
 		fRef = 5F7A10311589266800748D0D /* ischeduler.hpp */;
 		name = "ischeduler.hpp: 41";
@@ -2697,14 +2676,6 @@
 		vrLen = 2600;
 		vrLoc = 5683;
 	};
-<<<<<<< HEAD
-	5F54B84615FD4B2500B3842C /* chivector.hpp */ = {
-		uiCtxt = {
-			sepNavIntBoundsRect = "{{0, 0}, {964, 1807}}";
-			sepNavSelRange = "{0, 0}";
-			sepNavVisRange = "{0, 1270}";
-		};
-=======
 	5F6490C817BA91DE00EFEE76 /* PBXTextBookmark */ = {
 		isa = PBXTextBookmark;
 		fRef = 5F64908117B96C1100EFEE76 /* labelanalysis.hpp */;
@@ -2854,7 +2825,6 @@
 		rType = 0;
 		vrLen = 2953;
 		vrLoc = 27025;
->>>>>>> 13bfbb4b
 	};
 	5F6490D717BA966600EFEE76 /* PBXTextBookmark */ = {
 		isa = PBXTextBookmark;
@@ -2993,11 +2963,6 @@
 		name = sharder.hpp;
 		path = ../src/preprocessing/sharder.hpp;
 		sourceTree = "<group>";
-		uiCtxt = {
-			sepNavIntBoundsRect = "{{0, 0}, {1181, 13364}}";
-			sepNavSelRange = "{22125, 156}";
-			sepNavVisRange = "{20753, 2847}";
-		};
 	};
 	5F7A0FE11589160900748D0D /* Source Control */ = {
 		isa = PBXSourceControlManager;
@@ -3219,74 +3184,6 @@
 			5FCC20ED159DE4660003D0E9 /* connectedcomponents */,
 		);
 	};
-	5F94518917BBE26C006070F8 /* PBXTextBookmark */ = {
-		isa = PBXTextBookmark;
-		fRef = 5F54B84615FD4B2500B3842C /* chivector.hpp */;
-		name = "chivector.hpp: 1";
-		rLen = 0;
-		rLoc = 0;
-		rType = 0;
-		vrLen = 1270;
-		vrLoc = 0;
-	};
-	5F94518A17BBE26C006070F8 /* PBXBookmark */ = {
-		isa = PBXBookmark;
-		fRef = 5FF7749917B3E1A200F84939 /* sharder.hpp */;
-	};
-	5F94518B17BBE26C006070F8 /* PBXTextBookmark */ = {
-		isa = PBXTextBookmark;
-		fRef = 5FF7749917B3E1A200F84939 /* sharder.hpp */;
-		name = "sharder.hpp: 31";
-		rLen = 0;
-		rLoc = 950;
-		rType = 0;
-		vrLen = 2068;
-		vrLoc = 3484;
-	};
-	5F94519B17BBE2E5006070F8 /* PBXBookmark */ = {
-		isa = PBXBookmark;
-		fRef = 5FCC1CD81594F1890003D0E9 /* sharder.hpp */;
-	};
-	5F94519C17BBE389006070F8 /* PBXTextBookmark */ = {
-		isa = PBXTextBookmark;
-		fRef = 5F78366C15DD718A00954509 /* sharder.hpp */;
-		name = "sharder.hpp: 1";
-		rLen = 0;
-		rLoc = 0;
-		rType = 0;
-		vrLen = 1899;
-		vrLoc = 0;
-	};
-	5F94519D17BBE389006070F8 /* PBXTextBookmark */ = {
-		isa = PBXTextBookmark;
-		fRef = 5FF7749917B3E1A200F84939 /* sharder.hpp */;
-		name = "sharder.hpp: 671";
-		rLen = 42;
-		rLoc = 25588;
-		rType = 0;
-		vrLen = 3081;
-		vrLoc = 25228;
-	};
-	5F94519E17BBE389006070F8 /* PBXTextBookmark */ = {
-		isa = PBXTextBookmark;
-		fRef = 5FF7749917B3E1A200F84939 /* sharder.hpp */;
-		name = "sharder.hpp: 708";
-		rLen = 0;
-		rLoc = 27339;
-		rType = 0;
-		vrLen = 3115;
-		vrLoc = 25894;
-	};
-	5F9451A117BBE389006070F8 /* PBXTextBookmark */ = {
-		isa = PBXTextBookmark;
-		fRef = 5F78366C15DD718A00954509 /* sharder.hpp */;
-		name = "sharder.hpp: 622";
-		rLen = 156;
-		rLoc = 22125;
-		rType = 0;
-		vrLen = 2847;
-		vrLoc = 20753;
-	};
 	5F9EBAAC1593F87D0092F7E2 /* chifilenames.hpp */ = {
 		uiCtxt = {
 			sepNavIntBoundsRect = "{{0, 0}, {894, 6487}}";
@@ -3323,21 +3220,6 @@
 		autoAttachOnCrash = 1;
 		breakpointsEnabled = 0;
 		configStateDict = {
-			"PBXLSLaunchAction-0" = {
-				PBXLSLaunchAction = 0;
-				PBXLSLaunchStartAction = 1;
-				PBXLSLaunchStdioStyle = 2;
-				PBXLSLaunchStyle = 0;
-				class = PBXLSRunLaunchConfig;
-				commandLineArgs = (
-				);
-				displayName = "Executable Runner";
-				environment = {
-				};
-				identifier = com.apple.Xcode.launch.runConfig;
-				remoteHostInfo = "";
-				startActionInfo = "";
-			};
 		};
 		customDataFormattersEnabled = 1;
 		dataTipCustomDataFormattersEnabled = 1;
@@ -3345,7 +3227,6 @@
 		dataTipSortType = 0;
 		debuggerPlugin = GDBDebugging;
 		disassemblyDisplayState = 0;
-		dylibVariantSuffix = "";
 		enableDebugStr = 1;
 		environmentEntries = (
 		);
@@ -3353,14 +3234,9 @@
 		executableUserSymbolLevel = 0;
 		libgmallocEnabled = 0;
 		name = test_dynamicedata;
-		savedGlobals = {
-		};
 		showTypeColumn = 0;
 		sourceDirectories = (
 		);
-		startupPath = "/Users/akyrola/Projects/GraphCHI/graphchi-cpp/";
-		variableFormatDictionary = {
-		};
 	};
 	5FCB4691174AA11C0023D9D7 /* gensgd */ = {
 		isa = PBXExecutable;
@@ -3932,31 +3808,6 @@
 		hitCount = 0;
 		ignoreCount = 0;
 		lineNumber = 267;
-<<<<<<< HEAD
-		modificationTime = 397418581.1079478;
-		originalNumberOfMultipleMatches = 1;
-		state = 0;
-	};
-	5FF7741517B170E300F84939 /* PBXBookmark */ = {
-		isa = PBXBookmark;
-		fRef = 5FCC2104159DEC0E0003D0E9 /* trianglecounting.cpp */;
-	};
-	5FF7741617B170E300F84939 /* PBXTextBookmark */ = {
-		isa = PBXTextBookmark;
-		fRef = 5FCC2104159DEC0E0003D0E9 /* trianglecounting.cpp */;
-		name = "trianglecounting.cpp: 306";
-		rLen = 41;
-		rLoc = 9808;
-		rType = 0;
-		vrLen = 2735;
-		vrLoc = 8487;
-	};
-	5FF7749917B3E1A200F84939 /* sharder.hpp */ = {
-		uiCtxt = {
-			sepNavIntBoundsRect = "{{0, 0}, {1272, 10764}}";
-			sepNavSelRange = "{27339, 0}";
-			sepNavVisRange = "{25894, 3115}";
-=======
 		modificationTime = 398029895.166577;
 		originalNumberOfMultipleMatches = 1;
 		state = 0;
@@ -3967,7 +3818,6 @@
 			sepNavSelRange = "{1599, 0}";
 			sepNavVisRange = "{499, 1846}";
 			sepNavWindowFrame = "{{187, 74}, {1022, 1026}}";
->>>>>>> 13bfbb4b
 		};
 	};
 	8DD76F620486A84900D96B5E /* pagerank */ = {
